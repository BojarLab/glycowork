# Changelog

## [1.6.3]
- `glycowork` is now compatible with specifying narrow modification ambiguities (e.g., `Gal(b1-3)GalNAc4/6S`) (ec290e8)
- made the `bokeh` dependency runtime-optional by importing it just-in-time for `plot_network` (ea9929e)

### glycan_data
#### stats
##### Added ✨
- Alpha biodiversity calculation in `alpha_biodiversity_stats` now performs Welch's ANOVA instead of ANOVA if `scipy>=1.16` (ab73368)
- ALR transformation functions now also expose the `random_state` keyword argument for reproducible seeding

### motif
#### processing
##### Added ✨
- `COMMON_ENANTIOMER` dict to track the implicit enantiomer state (e.g., we write `Gal` instead of `D-Gal` but we do note the deviation `L-Gal`) (bb7575c)
- `GLYCONNECT_TO_GLYTOUCAN` dict to support GlyConnect IDs as input to Universal Input / `canonicalize_iupac` (ea9929e)

##### Changed 🔄
- `canonicalize_iupac` and its parsers will now leave the `D-/L-` prefixes in monosaccharides, which will then be centrally homogenized with `COMMON_ENANTIOMER`, for a more refined and detailed output (bb7575c)
- `canonicalize_iupac` now considers more IUPAC variations, such as `Neu5,9Ac` instead of `Neu5,9Ac2` (a764897)
<<<<<<< HEAD
- `canonicalize_iupac` no longer strips trailing `-Cer` (45437b3)
- `canonicalize_iupac` now handles `alpha` and `beta` (45437b3)
- `glycoworkbench_to_iupac` is now trigged by presence of either `End--` or `u--` (45437b3)
=======
- `wurcs_to_iupac` now supports more tokens (d9d6e57)
>>>>>>> 23cafe7b

##### Deprecated ⚠️

#### processing
##### Changed 🔄
- `glycan_to_composition` is now compatible with the new narrow modification ambiguities (e.g., `Gal(b1-3)GalNAc4/6S`) (ec290e8)
- `wurcs_to_iupac` can now process sulfur linkages (e.g., `Glc(b1-S-4)Glc`) (88b2d54)
- `wurcs_to_iupac` is now more robust to prefixes (e.g., `L-`, `6-deoxy-`, etc) (ac171c5)

#### graph
##### Changed 🔄
- `compare_glycans` is now compatible with the new narrow modification ambiguities (e.g., `Gal(b1-3)GalNAc4/6S`) (ec290e8)

#### draw
##### Fixed 🐛
- fixed overlap in floating substituents in `GlycoDraw` if glycan had fewer branching levels than unique floating substituents (daade78)

#### analysis
##### Added ✨
- ANOVA-based time series analysis in `get_time_series` now performs Welch's ANOVA instead of ANOVA if `scipy>=1.16` (ab73368)
- All `analysis` endpoint functions can now be directly seeded, without having to pre-transform data, with the newly exposed `random_state` keyword argument<|MERGE_RESOLUTION|>--- conflicted
+++ resolved
@@ -19,13 +19,10 @@
 ##### Changed 🔄
 - `canonicalize_iupac` and its parsers will now leave the `D-/L-` prefixes in monosaccharides, which will then be centrally homogenized with `COMMON_ENANTIOMER`, for a more refined and detailed output (bb7575c)
 - `canonicalize_iupac` now considers more IUPAC variations, such as `Neu5,9Ac` instead of `Neu5,9Ac2` (a764897)
-<<<<<<< HEAD
 - `canonicalize_iupac` no longer strips trailing `-Cer` (45437b3)
 - `canonicalize_iupac` now handles `alpha` and `beta` (45437b3)
 - `glycoworkbench_to_iupac` is now trigged by presence of either `End--` or `u--` (45437b3)
-=======
 - `wurcs_to_iupac` now supports more tokens (d9d6e57)
->>>>>>> 23cafe7b
 
 ##### Deprecated ⚠️
 
