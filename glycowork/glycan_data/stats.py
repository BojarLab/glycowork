import pandas as pd
import numpy as np
import math
import warnings
from typing import Dict, List, Optional, Tuple, Union
from collections import defaultdict, Counter
from sklearn.linear_model import Ridge
from sklearn.ensemble import RandomForestRegressor
from scipy.special import gammaln
from scipy.stats import wilcoxon, rankdata, norm, chi2, t, f, entropy, gmean, f_oneway, combine_pvalues, dirichlet, spearmanr, ttest_rel, ttest_ind
from scipy.stats.mstats import winsorize
from scipy.spatial import procrustes
from scipy.spatial.distance import squareform
import scipy.integrate as integrate
from statsmodels.stats.multitest import multipletests
from statsmodels.stats.weightstats import ttost_ind, ttost_paired
from statsmodels.formula.api import ols
from statsmodels.stats.anova import anova_lm
from statsmodels.tools.sm_exceptions import ConvergenceWarning
import statsmodels.api as sm
import statsmodels.formula.api as smf
import copy
rng = np.random.default_rng(42)
np.random.seed(0)


<<<<<<< HEAD
def fast_two_sum(a, b):
  """Assume abs(a) >= abs(b)"""
=======
def fast_two_sum(a: Union[int, float], # first number (assume abs(a) >= abs(b))
                b: Union[int, float] # second number
               ) -> List[int]: # list containing sum
  "Assume abs(a) >= abs(b)"
>>>>>>> 23d6456a
  x = a + b
  y = b - (x - a)
  return [x] if y == 0 else [x, y]


<<<<<<< HEAD
def two_sum(a, b):
  """For unknown order of a and b"""
=======
def two_sum(a: Union[int, float], # first number
           b: Union[int, float] # second number
          ) -> List[int]: # list containing sum
  "For unknown order of a and b"
>>>>>>> 23d6456a
  x = a + b
  y = (a - (x - b)) + (b - (x - a))
  return [x] if y == 0 else [x, y]


def expansion_sum(*args: Union[int, float] # numbers to sum
                ) -> Union[int, List[Union[int, float]]]: # sum as int or list
  "For the expansion sum of floating points"
  g = sorted(args, reverse = True)
  q, *h = fast_two_sum(g[0], g[1])
  for val in g[2:]:
    z = two_sum(q, np.array(val))
    q, *extra = z
    if extra:
      h += extra
  return [h, q] if h else q


def hlm(z: Union[np.ndarray, List[float]] # array of values
       ) -> float: # median estimate
  "Hodges-Lehmann estimator of the median"
  z = np.array(z).flatten()
  zz = np.add.outer(z, z)
  zz = zz[np.tril_indices(len(z))]
  return np.median(zz) / 2


def update_cf_for_m_n(m: int, # parameter m
                     n: int, # parameter n
                     MM: int, # maximum M value
                     cf: List[float] # cumulative frequency table
                    ) -> None: # updates cf in place
  "Constructs cumulative frequency table for experimental parameters defined in 'jtkinit'"
  P = min(m + n, MM)
  for t_temp in range(n + 1, P + 1):  # Zero-based offset t_temp
    for u in range(MM, t_temp - 1, -1):  # One-based descending index u
      cf[u] = expansion_sum(cf[u], -cf[u - t_temp])  # Shewchuk algorithm
  Q = min(m, MM)
  for s in range(1, Q + 1): # Zero-based offset s
    for u in range(s, MM + 1):  # One-based descending index u
      cf[u] = expansion_sum(cf[u], cf[u - s])  # Shewchuk algorithm


def cohen_d(x: Union[np.ndarray, List[float]], # comparison group containing numerical data
           y: Union[np.ndarray, List[float]], # comparison group containing numerical data
           paired: bool = False # whether samples are paired or not (e.g., tumor & tumor-adjacent tissue from same patient)
          ) -> Tuple[float, float]: # (Cohen's d, variance) where d: 0.2 small; 0.5 medium; 0.8 large effect size
  "calculates effect size between two groups"
  if paired:
    assert len(x) == len(y), "For paired samples, the size of x and y should be the same"
    diff = np.array(x) - np.array(y)
    diff_std = np.std(diff, ddof = 1)
    if diff_std == 0:
      d = np.inf if np.mean(diff) > 0 else -np.inf
      return d, 0
    n = len(diff)
    d = np.mean(diff) / diff_std
    var_d = 1 / n + d**2 / (2 * n)
  else:
    nx = len(x)
    ny = len(y)
    sx = max(np.std(x, ddof = 1), 1e-6)
    sy = max(np.std(y, ddof = 1), 1e-6)
    dof = nx + ny - 2
    d = (np.mean(x) - np.mean(y)) / np.sqrt(((nx-1) * sx ** 2 + (ny-1) * sy ** 2) / dof)
    var_d = (nx + ny) / (nx * ny) + d**2 / (2 * (nx + ny))
  return d, var_d


def mahalanobis_distance(x: Union[np.ndarray, pd.DataFrame], # comparison group containing numerical data
                        y: Union[np.ndarray, pd.DataFrame], # comparison group containing numerical data
                        paired: bool = False # whether samples are paired (e.g. tumor & tumor-adjacent tissue)
                       ) -> float: # Mahalanobis distance effect size
  "calculates effect size between two groups in a multivariate comparison"
  if paired:
    assert x.shape == y.shape, "For paired samples, the size of x and y should be the same"
    x = np.array(x) - np.array(y)
    y = np.zeros_like(x)
  if isinstance(x, pd.DataFrame):
    x = x.values
  if isinstance(y, pd.DataFrame):
    y = y.values
  pooled_cov_inv = np.linalg.pinv((np.cov(x) + np.cov(y)) / 2)
  diff_means = (np.mean(y, axis = 1) - np.mean(x, axis = 1)).reshape(-1, 1)
  mahalanobis_d = np.sqrt(np.clip(diff_means.T @ pooled_cov_inv @ diff_means, 0, None))
  return mahalanobis_d[0][0]


def mahalanobis_variance(x: Union[np.ndarray, pd.DataFrame], # comparison group containing numerical data
                        y: Union[np.ndarray, pd.DataFrame], # comparison group containing numerical data
                        paired: bool = False # whether samples are paired (e.g. tumor & tumor-adjacent tissue)
                       ) -> float: # variance of Mahalanobis distance
  "Estimates variance of Mahalanobis distance via bootstrapping"
  # Combine gp1 and gp2 into a single matrix
  data = np.concatenate((x.T, y.T), axis = 0)
  # Perform bootstrap resampling
  n_iterations = 1000
  # Initialize an empty array to store the bootstrap samples
  bootstrap_samples = np.empty(n_iterations)
  size_x = x.shape[1]
  for i in range(n_iterations):
    # Generate a random bootstrap sample
    sample = data[rng.choice(range(data.shape[0]), size = data.shape[0], replace = True)]
    # Split the bootstrap sample into two groups
    x_sample = sample[:size_x]
    y_sample = sample[size_x:]
    # Calculate the Mahalanobis distance for the bootstrap sample
    bootstrap_samples[i] = mahalanobis_distance(x_sample.T, y_sample.T, paired = paired)
  # Estimate the variance of the Mahalanobis distance
  return np.var(bootstrap_samples)


def variance_stabilization(data: pd.DataFrame, # dataframe with glycans/motifs as indices and samples as columns
                         groups: Union[List[List[str]], None] = None # list containing lists of column names of samples from same group for group-specific normalization; otherwise global
                        ) -> pd.DataFrame: # normalized dataframe in same format as input
  "performs variance stabilization normalization"
  # Apply log1p transformation
  data = np.log1p(data)
  # Scale data to have zero mean and unit variance
  if groups is None:
    data = (data - data.mean(axis = 0)) / data.std(axis = 0, ddof = 1)
  else:
    for group in groups:
      group_data = data[group]
      data[group] = (group_data - group_data.mean(axis = 0)) / group_data.std(axis = 0, ddof = 1)
  return data


class MissForest:
  def __init__(self, regressor: RandomForestRegressor = RandomForestRegressor(n_jobs = -1), # estimator object for each imputation
                 max_iter: int = 5, # number of iterations for imputation process
                 tol: float = 1e-5 # convergence tolerance
                ) -> None:
    "A class to perform MissForest imputation adapted from https://github.com/yuenshingyan/MissForest"
    self.regressor = regressor
    self.max_iter = max_iter
    self.tol = tol

  def fit_transform(self, X: pd.DataFrame # input dataframe with missing values
                    ) -> pd.DataFrame: # imputed dataframe
    "Replace missing values using the MissForest algorithm"
    # Step 1: Initialization
    # Keep track of where NaNs are in the original dataset
    X_nan = X.isnull()
    # Replace NaNs with median of the column in a new dataset that will be transformed
    X_transform = X.fillna(X.median())
    # Sort columns by the number of NaNs (ascending)
    sorted_columns = X_nan.sum().sort_values().index
    for _ in range(self.max_iter):
      total_change = 0
      # Step 2: Imputation
      for column in sorted_columns:
        missing_idx = X_nan[column]
        if missing_idx.any():  # if column has missing values in original dataset
          # Split data into observed and missing for the current column
          observed = X_transform.loc[~missing_idx]
          missing = X_transform.loc[missing_idx]
          features = observed.drop(columns = column)
          if features.notna().any().any():
            # Use other columns to predict the current column
            self.regressor.fit(observed.drop(columns = column), observed[column])
            y_missing_pred = self.regressor.predict(missing.drop(columns = column))
            # Replace missing values in the current column with predictions
            total_change += np.sum(np.abs(X_transform.loc[missing_idx, column] - y_missing_pred))
            X_transform.loc[missing_idx, column] = y_missing_pred
      # Check for convergence
      if total_change < self.tol:
        break  # Break out of the loop if converged
    # Avoiding zeros
    X_transform += 1e-6
    return X_transform


def impute_and_normalize(df_in: pd.DataFrame, # dataframe with glycan sequences in first col and abundances in subsequent cols
                        groups: List[List[str]], # nested list of column name lists, one list per group
                        impute: bool = True, # replaces zeroes with predictions from MissForest
                        min_samples: float = 0.1 # percent of samples that need non-zero values for glycan to be kept
                       ) -> pd.DataFrame: # normalized dataframe in same style as input
    "discards rows with too many missings, imputes the rest, and normalizes"
    df = df_in.copy()
    if min_samples:
      min_count = max(np.floor(df.shape[1] * min_samples), 1) + 1
      mask = (df != 0).sum(axis = 1) >= min_count
      df = df[mask].reset_index(drop = True)
    colname = df.columns[0]
    glycans = df[colname]
    df = df.iloc[:, 1:]
    df = df.astype(float)
    for group in groups:
      group_data = df[group]
      all_zero_mask = (group_data == 0).all(axis = 1)
      df.loc[all_zero_mask, group] = 1e-5
    old_cols = []
    if isinstance(colname, int):
      old_cols = df.columns
      df.columns = df.columns.astype(str)
    if impute:
      mf = MissForest()
      df = df.replace(0, np.nan)
      df = mf.fit_transform(df)
    df = (df / df.sum(axis = 0)) * 100
    if len(old_cols) > 0:
      df.columns = old_cols
    df.insert(loc = 0, column = colname, value = glycans)
    return df


def variance_based_filtering(df: pd.DataFrame, # dataframe with glycans as index and samples in columns
                           min_feature_variance: float = 0.02 # minimum variance to include a feature
                          ) -> Tuple[pd.DataFrame, pd.DataFrame]: # (filtered df with variance > min, discarded df with variance <= min)
  "Variance-based filtering of features"
  variances = df.var(axis = 1)
  filtered_df = df.loc[variances > min_feature_variance]
  discarded_df = df.loc[variances <= min_feature_variance]
  return filtered_df, discarded_df


def jtkdist(timepoints: Union[int, np.ndarray], # number/array of timepoints within experiment
           param_dic: Dict, # dictionary carrying parameter values
           reps: int = 1, # number of replicates within each timepoint
           normal: bool = False # flag for normal approximation if max possible negative log p-value too large
          ) -> Dict: # updated param_dic with statistical values
  "Precalculates all possible JT test statistic permutation probabilities for reference using the Harding algorithm"
  timepoints = timepoints if isinstance(timepoints, int) else timepoints.sum()
  tim = np.full(timepoints, reps) if reps != timepoints else reps  # Support for unbalanced replication (unequal replicates in all groups)
  maxnlp = gammaln(np.sum(tim)) - np.sum(np.log(np.arange(1, np.max(tim)+1)))
  limit = math.log(float('inf'))
  normal = normal or (maxnlp > limit - 1)  # Switch to normal approximation if maxnlp is too large
  nn = sum(tim)  # Number of data values (Independent of period and lag)
  M = (nn ** 2 - np.sum(np.square(tim))) / 2  # Max possible jtk statistic
  param_dic.update({"GRP_SIZE": tim, "NUM_GRPS": len(tim), "NUM_VALS": nn,
                    "MAX": M, "DIMS": [int(nn * (nn - 1) / 2), 1]})
  if normal:
<<<<<<< HEAD
    param_dic["VAR"] = (nn ** 2 * (2 * nn + 3) - np.sum(np.square(tim) * (2 * tim + 3) )) / 72  # Variance of JTK
=======
    param_dic["VAR"] = (nn ** 2 * (2 * nn + 3) - np.sum(np.fromiter((np.square(t) * (2 * t + 3) for t in tim), dtype = float))) / 72  # Variance of JTK
>>>>>>> 23d6456a
    param_dic["SDV"] = math.sqrt(param_dic["VAR"])  # Standard deviation of JTK
    param_dic["EXV"] = M / 2  # Expected value of JTK
    param_dic["EXACT"] = False
  MM = int(M // 2)  # Mode of this possible alternative to JTK distribution
  cf = [1] * (MM + 1)  # Initial lower half cumulative frequency (cf) distribution
  size = sorted(tim)  # Sizes of each group of known replicate values, in ascending order for fastest calculation
  k = len(tim)  # Number of groups of replicates
  N = [size[k-1]]
  if k > 2:
    for i in range(k - 1, 1, -1):  # Count permutations using the Harding algorithm
      N.insert(0, (size[i] + N[0]))
  for m, n in zip(size[:-1], N):
    update_cf_for_m_n(m, n, MM, cf)
  cf = np.array(cf)
  # cf now contains the lower half cumulative frequency distribution
  # append the symmetric upper half cumulative frequency distribution to cf
  if M % 2:   # jtkcf = upper-tail cumulative frequencies for all integer jtk
    jtkcf = np.concatenate((cf, 2 * cf[MM] - cf[:MM][::-1], [2 * cf[MM]]))[::-1]
  else:
    jtkcf = np.concatenate((cf, cf[MM - 1] + cf[MM] - cf[:MM-1][::-1], [cf[MM - 1] + cf[MM]]))[::-1]
  ajtkcf = list((jtkcf[i - 1] + jtkcf[i]) / 2 for i in range(1, len(jtkcf)))  # interpolated cumulative frequency values for all half-intgeger jtk
  cf = [ajtkcf[(j - 1) // 2] if j % 2 == 0 else jtkcf[j // 2] for j in [i for i in range(1, 2 * int(M) + 2)]]
  param_dic["CP"] = [c / jtkcf[0] for c in cf]  # all upper-tail p-values
  return param_dic


def jtkinit(periods: List[int], # possible periods of rhythmicity in biological data (valued as 'number of timepoints')
           param_dic: Dict, # dictionary carrying parameter values
           interval: int = 1, # units of time between experimental timepoints
           replicates: int = 1 # number of replicates within each group
          ) -> Dict: # updated param_dic with waveform parameters
  "Defines the parameters of the simulated sine waves for reference later"
  param_dic["INTERVAL"] = interval
  if len(periods) > 1:
    param_dic["PERIODS"] = list(periods)
  else:
    param_dic["PERIODS"] = list(periods)
  param_dic["PERFACTOR"] = np.concatenate([np.repeat(i, ti) for i, ti in enumerate(periods, start = 1)])
  tim = np.array(param_dic["GRP_SIZE"])
  timepoints = int(param_dic["NUM_GRPS"])
  timerange = np.arange(timepoints)  # Zero-based time indices
  param_dic["SIGNCOS"] = np.zeros((periods[0], ((math.floor(timepoints / (periods[0]))*int(periods[0]))* replicates)), dtype = int)
  for i, period in enumerate(periods):
    time2angle = np.array([(2*round(math.pi, 4))/period])  # convert time to angle using an ~pi value
    theta = timerange*time2angle  # zero-based angular values across time indices
    cos_v = np.cos(theta)  # unique cosine values at each time point
    cos_r = np.repeat(rankdata(cos_v), np.max(tim))  # replicated ranks of unique cosine values
    cgoos = np.sign(np.subtract.outer(cos_r, cos_r)).astype(int)
    lower_tri = []
    for col in range(len(cgoos)):
      for row in range(col + 1, len(cgoos)):
        lower_tri.append(cgoos[row, col])
    cgoos = np.array(lower_tri)
    cgoosv = np.array(cgoos).reshape(param_dic["DIMS"])
    param_dic["CGOOSV"] = []
    param_dic["CGOOSV"].append(np.zeros((cgoos.shape[0], period)))
    param_dic["CGOOSV"][i][:, 0] = cgoosv[:, 0]
    cycles = math.floor(timepoints / period)
    jrange = np.arange(cycles * period)
    cos_s = np.sign(cos_v)[jrange]
    cos_s = np.repeat(cos_s, (tim[jrange]))
    if replicates == 1:
      param_dic["SIGNCOS"][:, i] = cos_s
    else:
      param_dic["SIGNCOS"][i] = cos_s
    for j in range(1, period):  # One-based half-integer lag index j
      delta_theta = j * time2angle / 2  # Angles of half-integer lags
      cos_v = np.cos(theta + delta_theta)  # Cycle left
      cos_r = np.concatenate([np.repeat(val, num) for val, num in zip(rankdata(cos_v), tim)]) # Phase-shifted replicated ranks
      cgoos = np.sign(np.subtract.outer(cos_r, cos_r)).T
      mask = np.triu(np.ones(cgoos.shape), k = 1).astype(bool)
      mask[np.diag_indices(mask.shape[0])] = False
      cgoos = cgoos[mask]
      cgoosv = cgoos.reshape(param_dic["DIMS"])
      matrix_i = param_dic["CGOOSV"][i]
      matrix_i[:, j] = cgoosv.flatten()
      param_dic["CGOOSV[i]"] = matrix_i
      cos_v = cos_v.flatten()
      cos_s = np.sign(cos_v)[jrange]
      cos_s = np.repeat(cos_s, (tim[jrange]))
      if replicates == 1:
        param_dic["SIGNCOS"][:, j] = cos_s
      else:
        param_dic["SIGNCOS"][j] = cos_s
  return param_dic


def jtkstat(z: pd.DataFrame, # expression data for a molecule ordered in groups by timepoint
           param_dic: Dict # dictionary containing parameters defining model waveforms
          ) -> Dict: # updated param_dic with appropriate model waveform assigned
  "Determines the JTK statistic and p-values for all model phases, compared to expression data"
  param_dic["CJTK"] = []
  M = param_dic["MAX"]
  z = np.array(z).flatten()
  foosv = np.sign(np.subtract.outer(z, z)).T  # Due to differences in the triangle indexing of R / Python we need to transpose and select upper triangle rather than the lower triangle
  mask = np.triu(np.ones(foosv.shape), k = 1).astype(bool) # Additionally, we need to remove the middle diagonal from the tri index
  mask[np.diag_indices(mask.shape[0])] = False
  foosv = foosv[mask].reshape(param_dic["DIMS"])
  for i in range(param_dic["PERIODS"][0]):
    cgoosv = param_dic["CGOOSV"][0][i]
    S = np.nansum(np.diag(foosv * cgoosv))
    jtk = (abs(S) + M) / 2  # Two-tailed JTK statistic for this lag and distribution
    if S == 0:
      param_dic["CJTK"].append([1, 0, 0])
    elif param_dic.get("EXACT", False):
      jtki = 1 + 2 * int(jtk)  # index into the exact upper-tail distribution
      p = 2 * param_dic["CP"][jtki-1]
      param_dic["CJTK"].append([p, S, S / M])
    else:
      p = 2 * norm.cdf(-(jtk - 0.5), -param_dic["EXV"], param_dic["SDV"])
      param_dic["CJTK"].append([p, S, S / M])  # include tau = s/M for this lag and distribution
  return param_dic


def jtkx(z: pd.DataFrame, # expression data ordered in groups by timepoint
        param_dic: Dict, # dictionary containing parameters defining model waveforms
        ampci: bool = False # whether to calculate amplitude confidence interval
       ) -> pd.Series: # optimal waveform parameters for each molecular species
  "Deployment of jtkstat for repeated use, and parameter extraction"
  param_dic = jtkstat(z, param_dic)  # Calculate p and S for all phases
  padj = [cjtk[0] for cjtk in param_dic["CJTK"]]  # Exact two-tailed p values for period/phase combos
  #padj = multipletests(pvals, method = 'fdr_bh')[1]
  JTK_ADJP = min(padj)  # Global minimum adjusted p-value
  def groupings(padj, param_dic):
    d = defaultdict(list)
    for i, value in enumerate(padj):
      key = param_dic["PERFACTOR"][i]
      d[key].append(value)
    return dict(d)
  dpadj = groupings(padj, param_dic)
  padj = np.array(pd.DataFrame(dpadj.values()).T)
  minpadj = [padj[i].min() for i in range(0, np.shape(padj)[1])]  # Minimum adjusted p-values for each period
  if len(param_dic["PERIODS"]) > 1:
    pers_index = np.where(JTK_ADJP == minpadj)[0]  # indices of all optimal periods
  else:
    pers_index = 0
  pers = param_dic["PERIODS"][int(pers_index)]    # all optimal periods
  lagis = np.where(padj == JTK_ADJP)[0]  # list of optimal lag indice for each optimal period
  best_results = {'bestper': 0, 'bestlag': 0, 'besttau': 0, 'maxamp': 0, 'maxamp_ci': 2, 'maxamp_pval': 0}
  sc = np.transpose(param_dic["SIGNCOS"])
  w = (z[:len(sc)] - hlm(z[:len(sc)])) * math.sqrt(2)
  for i in range(abs(pers)):
    for lagi in lagis:
      S = param_dic["CJTK"][lagi][1]
      s = np.sign(S) if S != 0 else 1
      lag = (pers + (1 - s) * pers / 4 - lagi / 2) % pers
      tmp = s * w * sc[:, lagi]
      amp = hlm(tmp)  # Allows missing values
      if ampci:
        jtkwt = pd.DataFrame(wilcoxon(tmp[np.isfinite(tmp)], zero_method = 'wilcox', correction = False,
                                              alternatives = 'two-sided', mode = 'exact'))
        amp = jtkwt['confidence_interval'].median()  # Extract estimate (median) from the conf. interval
        best_results['maxamp_ci'] = jtkwt['confidence_interval'].values
        best_results['maxamp_pval'] = jtkwt['pvalue'].values
      if amp > best_results['maxamp']:
        best_results.update({'bestper': pers, 'bestlag': lag, 'besttau': [abs(param_dic["CJTK"][lagi][2])], 'maxamp': amp})
  JTK_PERIOD = param_dic["INTERVAL"] * best_results['bestper']
  JTK_LAG = param_dic["INTERVAL"] * best_results['bestlag']
  JTK_AMP = float(max(0, best_results['maxamp']))
  return pd.Series([JTK_ADJP, JTK_PERIOD, JTK_LAG, JTK_AMP])


def get_BF(n: int, # sample size
          p: float, # p-value
          z: bool = False, # True if p-value from z-statistic, False if t-statistic
          method: str = "robust", # method for choice of 'b': "JAB", "min", "robust", "balanced"
          upper: float = 10 # upper limit for range of realistic effect sizes
         ) -> float: # Bayes factor in favor of H1
  "Transforms a p-value into Jeffreys' approximate Bayes factor (BF)"
  method_dict = {"JAB": lambda n: 1/n, "min": lambda n: 2/n, "robust": lambda n: max(2/n, 1/np.sqrt(n))}
  if method == "balanced":
    integrand = lambda x: np.exp(-n * x**2 / 4)
    method_dict["balanced"] = lambda n: max(2/n, min(0.5, integrate.quad(integrand, 0, upper)[0]))
  t_statistic = norm.ppf(1 - p/2) if z else t.ppf(1 - p/2, n - 2)
  b = method_dict.get(method, lambda n: 1/n)(n)
  BF = np.exp(0.5 * t_statistic**2) * np.sqrt(b)
  return BF


def get_alphaN(n: int, # sample size
              BF: float = 3, # Bayes factor you would like to match
              method: str = "robust", # method for choice of 'b': "JAB", "min", "robust", "balanced"
              upper: float = 10 # upper limit for range of realistic effect sizes
             ) -> float: # alpha level required to achieve desired evidence
  "Set the alpha level based on sample size via Bayesian-Adaptive Alpha Adjustment"
  method_dict = {"JAB": lambda n: 1/n, "min": lambda n: 2/n, "robust": lambda n: max(2/n, 1/np.sqrt(n))}
  if method == "balanced":
    integrand = lambda x: np.exp(-n * x**2 / 4)
    method_dict["balanced"] = lambda n: max(2/n, min(0.5, integrate.quad(integrand, 0, upper)[0]))
  b = method_dict.get(method, lambda n: 1/n)(n)
  alpha = 1 - chi2.cdf(2 * np.log(BF / np.sqrt(b)), 1)
  print(f"You're working with an alpha of {alpha} that has been adjusted for your sample size of {n}.")
  return alpha


def pi0_tst(p_values: np.ndarray, # array of p-values
           alpha: float = 0.05 # significance threshold for testing
          ) -> float: # estimate of π0, proportion of true null hypotheses
  "estimate the proportion of true null hypotheses in a set of p-values"
  alpha_prime = alpha / (1 + alpha)
  n = len(p_values)
  # Apply the BH procedure at level α'
  sorted_indices = np.argsort(p_values)
  sorted_p_values = p_values[sorted_indices]
  bh_values = (n / rankdata(sorted_p_values)) * sorted_p_values
  corrected_p_values = np.minimum.accumulate(bh_values[::-1])[::-1]
  corrected_p_values_sorted_indices = np.argsort(sorted_indices)
  corrected_p_values = corrected_p_values[corrected_p_values_sorted_indices]
  # Estimate π0
  rejected = corrected_p_values < alpha_prime
  n_rejected = np.sum(rejected)
  pi0_estimate = (n - n_rejected) / n
  return pi0_estimate


def TST_grouped_benjamini_hochberg(identifiers_grouped: Dict[str, List], # dictionary of group : list of glycans
                                 p_values_grouped: Dict[str, List[float]], # dictionary of group : list of p-values
                                 alpha: float # significance threshold for testing
                                ) -> Tuple[Dict[str, float], Dict[str, bool]]: # (glycan:corrected p-value dict, glycan:significant dict)
  "perform the two-stage adaptive Benjamini-Hochberg procedure for multiple testing correction"
  # Initialize results
  adjusted_p_values = {}
  significance_dict = {}
  for group, group_p_values in p_values_grouped.items():
    group_p_values = np.array(group_p_values)
    # Estimate π0 for the group within the Two-Stage method
    pi0_estimate = pi0_tst(group_p_values, alpha)
    if pi0_estimate == 1:
      group_adjusted_p_values = [1.0] * len(group_p_values)
      for identifier, corrected_pval in zip(identifiers_grouped[group], group_adjusted_p_values):
        adjusted_p_values[identifier] = corrected_pval
        significance_dict[identifier] = False
      continue
    n = len(group_p_values)
    sorted_indices = np.argsort(group_p_values)
    sorted_p_values = group_p_values[sorted_indices]
    # Weight the alpha value by π0 estimate
    adjusted_alpha = alpha / max(pi0_estimate, 0.3)
    # Calculate the BH adjusted p-values
    ecdffactor = (np.arange(1, n + 1) / n)
    pvals_corrected_raw = sorted_p_values / (ecdffactor)
    group_adjusted_p_values = np.minimum.accumulate(pvals_corrected_raw[::-1])[::-1]
    group_adjusted_p_values_sorted_indices = np.argsort(sorted_indices)
    group_adjusted_p_values = group_adjusted_p_values[group_adjusted_p_values_sorted_indices]
    group_adjusted_p_values = np.minimum(group_adjusted_p_values, 1)
    group_adjusted_p_values = np.maximum(group_adjusted_p_values, group_p_values)
    for identifier, corrected_pval in zip(identifiers_grouped[group], group_adjusted_p_values):
      adjusted_p_values[identifier] = corrected_pval
      significance_dict[identifier] = bool(corrected_pval < adjusted_alpha)
  return adjusted_p_values, significance_dict


def compare_inter_vs_intra_group(cohort_b: pd.DataFrame, # dataframe of glycans as rows and samples as columns of case samples
                            cohort_a: pd.DataFrame, # dataframe of glycans as rows and samples as columns of control samples
                            glycans: List[str], # list of glycans in IUPAC-condensed nomenclature
                            grouped_glycans: Dict[str, List[str]], # dictionary of type group : glycans
                            paired: bool = False # whether samples are paired (e.g. tumor & tumor-adjacent tissue)
                           ) -> Tuple[float, float]: # (intra-group correlation, inter-group correlation)
  "estimates intra- and inter-group correlation of a given grouping of glycans via a mixed-effects model"
  reverse_lookup = {k: v for v, l in grouped_glycans.items() for k in l}
  if paired:
    temp = pd.DataFrame(np.log2(abs((cohort_b.values + 1e-8) / (cohort_a.values + 1e-8))))
  else:
    mean_cohort_a = np.mean(cohort_a, axis = 1).values[:, np.newaxis] + 1e-8
    temp = pd.DataFrame(np.log2((cohort_b.values + 1e-8) / mean_cohort_a))
  temp.index = glycans
  temp = temp.reset_index()
  # Melt the dataframe to long format
  temp = temp.melt(id_vars = 'index', var_name = 'glycan', value_name = 'measurement')
  # Rename the columns appropriately
  temp.columns= ["glycan", "sample_id", "diffs"]
  temp["group_id"] = [reverse_lookup[g] for g in temp.glycan]
  # Define the model
  md = smf.mixedlm("diffs ~ C(group_id)", temp,
                     groups = temp["sample_id"],
                     re_formula = "~1",  # Random intercept for glycans
                     vc_formula = {"glycan": "0 + C(glycan)"}) # Variance component for glycans
  # Fit the model
  with warnings.catch_warnings():
    warnings.simplefilter("ignore", category = ConvergenceWarning)
    mdf = md.fit()
  # Extract variance components
  var_samples = mdf.cov_re.iloc[0, 0]  # Variance due to differences among groups of glycans (inter-group)
  var_glycans_within_group = mdf.vcomp[0] # Variance due to differences among glycans within the same group (intra-group)
  residual_var = mdf.scale  # Residual variance
  # Total variance
  total_var = var_samples + var_glycans_within_group + residual_var
  # Calculate Intra-group Correlation (ICC)
  icc = var_glycans_within_group / total_var
  # Calculate Inter-group Correlation
  inter_group_corr = var_samples / total_var
  return icc, inter_group_corr


def replace_outliers_with_IQR_bounds(full_row: pd.Series, # row from dataframe, with all but possibly first value numerical
                                   cap_side: str = 'both' # which side(s) to cap outliers on: 'both', 'lower', or 'upper'
                                  ) -> pd.Series: # row with replaced outliers
  "replaces outlier values with row median"
  row = full_row.iloc[1:] if isinstance(full_row.iloc[0], str) else full_row
  # Calculate Q1, Q3, and IQR for each row
  Q1 = row.quantile(0.25)
  Q3 = row.quantile(0.75)
  IQR = Q3 - Q1
  lower_bound = Q1 - 1.5*IQR
  upper_bound = Q3 + 1.5*IQR
  def cap_value(x):
    if cap_side in ['both', 'lower'] and x < lower_bound and x != 0:
      return lower_bound
    elif cap_side in ['both', 'upper'] and x > upper_bound and x != 0:
      return upper_bound
    else:
      return x
  # Define outliers as values outside of Q1 - 1.5*IQR and Q3 + 1.5*IQR
  capped_values = row.apply(cap_value)
  # Replace outliers with row median
  if isinstance(full_row.iloc[0], str):
    full_row.iloc[1:] = capped_values
  else:
    full_row = capped_values
  return full_row


def replace_outliers_winsorization(full_row: pd.Series, # row from dataframe, with all but possibly first value numerical
                                 cap_side: str = 'both' # which side(s) to cap outliers on: 'both', 'lower', or 'upper'
                                ) -> pd.Series: # row with outliers replaced by Winsorization
  "Replaces outlier values using Winsorization"
  row = full_row.iloc[1:] if isinstance(full_row.iloc[0], str) else full_row
  # Apply Winsorization - limits set to match typical IQR outlier detection
  nan_placeholder = row.min() - 1
  row = row.astype(float).fillna(nan_placeholder)
  limit_value = max(0.05, 1/len(row))
  if cap_side == 'both':
    limits = [limit_value, limit_value]
  elif cap_side == 'lower':
    limits = [limit_value, 0]
  elif cap_side == 'upper':
    limits = [0, limit_value]
  else:
    raise ValueError("cap_side must be 'both', 'lower', or 'upper'")
  winsorized_values = winsorize(row, limits = limits)
  winsorized_values = pd.Series(winsorized_values, index = row.index)
  winsorized_values = winsorized_values.replace(nan_placeholder, np.nan)
  if isinstance(full_row.iloc[0], str):
    full_row.iloc[1:] = winsorized_values
  else:
    full_row = winsorized_values
  return full_row


def hotellings_t2(group1: np.ndarray, # comparison group containing numerical data
                 group2: np.ndarray, # comparison group containing numerical data
                 paired: bool = False # whether samples are paired (e.g. tumor & tumor-adjacent tissue)
                ) -> Tuple[float, float]: # (F statistic, p-value)
  "Hotelling's T^2 test (the t-test for multivariate comparisons)"
  if paired:
    assert group1.shape == group2.shape, "For paired samples, the size of group1 and group2 should be the same"
    group1 -= group2
    group2 = None
  # Calculate the means and covariances of each group
  n1, p = group1.shape
  mean1 = np.mean(group1, axis = 0)
  cov1 = np.cov(group1, rowvar = False)
  if group2 is not None:
    n2, _ = group2.shape
    mean2 = np.mean(group2, axis = 0)
    cov2 = np.cov(group2, rowvar = False)
  else:
    n2 = 0
    mean2 = np.zeros_like(mean1)
    cov2 = np.zeros_like(cov1)
  # Calculate the difference between the means
  diff = mean1 - mean2
  # Calculate the pooled covariance matrix
  denom = (n1 + n2 - 2)
  pooled_cov = cov1 if denom < 1 else ((n1 - 1) * cov1 + (n2 - 1) * cov2) / denom
  pooled_cov += np.eye(p) * 1e-6
  # Calculate the Hotelling's T^2 statistic
  T2 = (n1 * n2) / (n1 + n2) * diff @ np.linalg.pinv(pooled_cov) @ diff.T
  # Convert the T^2 statistic to an F statistic
  F = 0 if denom < 1 else T2 * (denom + 1 - p) / (denom * p)
  if F == 0:
    return F, 1.0
  # Calculate the p-value of the F statistic
  p_value = f.sf(F, p, n1 + n2 - p - 1)
  return F, p_value


def sequence_richness(counts: np.ndarray # array of counts per feature
                    ) -> int: # number of non-zero features
  "counts number of features with non-zero abundance"
  return (counts != 0).sum()


def shannon_diversity_index(counts: np.ndarray # array of counts
                         ) -> float: # Shannon diversity index value
  "calculates Shannon diversity index"
  proportions = counts / counts.sum()
  return entropy(proportions)


def simpson_diversity_index(counts: np.ndarray # array of counts
                         ) -> float: # Simpson diversity index value
  "calculates Simpson diversity index"
  proportions = counts / counts.sum()
  return 1 - np.sum(proportions**2)


def get_equivalence_test(row_a: np.ndarray, # array of control samples for one glycan/motif
                        row_b: np.ndarray, # array of case samples for one glycan/motif
                        paired: bool = False # whether samples are paired or not (e.g., tumor & tumor-adjacent tissue from same patient)
                       ) -> float: # p-value for equivalence test
  "performs equivalence test (two one-sided t-tests) to test whether differences between group means are considered practically equivalent"
  pooled_std = np.sqrt(((len(row_a) - 1) * np.var(row_a, ddof = 1) + (len(row_b) - 1) * np.var(row_b, ddof = 1)) / (len(row_a) + len(row_b) - 2))
  delta = 0.2 * pooled_std
  low, up = -delta, delta
  return ttost_paired(row_a, row_b, low, up)[0] if paired else ttost_ind(row_a, row_b, low, up)[0]


def clr_transformation(df: pd.DataFrame, # dataframe with features as rows and samples as columns
                      group1: List[Union[str, int]], # column indices/names for first group of samples, usually control
                      group2: List[Union[str, int]], # column indices/names for second group of samples
                      gamma: float = 0.1, # degree of uncertainty that CLR assumption holds
                      custom_scale: Union[float, Dict] = 0 # ratio total signal group2/group1 for scale model (or group_idx:mean/min dict for multivariate)
                     ) -> pd.DataFrame: # CLR-transformed dataframe
  "performs the Center Log-Ratio (CLR) Transformation with scale model adjustment"
  geometric_mean = gmean(df.replace(0, np.nan), axis = 0, nan_policy = 'omit')
  clr_adjusted = np.zeros_like(df.values)
  if gamma and not isinstance(custom_scale, dict):
    group1i = [df.columns.get_loc(c) for c in group1]
    group2i = [df.columns.get_loc(c) for c in group2] if group2 else group1i
    geometric_mean = -np.log2(geometric_mean)
    if group2:
      clr_adjusted[:, group1i] = np.log2(df[group1]) + (geometric_mean[group1i] if not custom_scale else norm.rvs(loc = np.log2(1), scale = gamma, random_state = rng, size = (df.shape[0], len(group1))))
      condition = norm.rvs(loc = geometric_mean[group2i], scale = gamma, random_state = rng, size = (df.shape[0], len(group2))) if not custom_scale else \
                  norm.rvs(loc = np.log2(custom_scale), scale = gamma, random_state = rng, size = (df.shape[0], len(group2)))
      clr_adjusted[:, group2i] = np.log2(df[group2]) + condition
    else:
      clr_adjusted[:, group1i] = np.log2(df[group1]) + norm.rvs(loc = geometric_mean[group1i], scale = gamma, random_state = rng, size = (df.shape[0], len(group1)))
  elif not group2 and isinstance(custom_scale, dict):
    gamma = max(gamma, 0.1)
    for idx in range(df.shape[1]):
      group_id = group1[idx] if isinstance(group1[0], int) else group1[idx].split('_')[1]
      scale_factor = custom_scale.get(group_id, 1)
      clr_adjusted[:, idx] = np.log2(df.iloc[:, idx]) + norm.rvs(loc = np.log2(scale_factor), scale = gamma, random_state = rng, size = df.shape[0])
  else:
    clr_adjusted = np.log2(df) - np.log2(geometric_mean)
  return pd.DataFrame(clr_adjusted, index = df.index, columns = df.columns)


def anosim(df: pd.DataFrame, # square distance matrix
          group_labels_in: List[str], # list of group membership for each sample
          permutations: int = 999 # number of permutations to perform in ANOSIM test
         ) -> Tuple[float, float]: # (ANOSIM R statistic [-1 to 1], p-value)
  "Performs analysis of similarity (ANOSIM) statistical test"
  group_labels = copy.deepcopy(group_labels_in)
  n = df.shape[0]
  condensed_dist = df.values[np.tril_indices(n, k = -1)]
  ranks = rankdata(condensed_dist, method = 'average')
  # Boolean array for within and between group comparisons
  group_matrix = np.equal.outer(group_labels, group_labels)
  within_group_indices = group_matrix[np.tril_indices(n, k = -1)]
  # Mean ranks for within and between groups
  mean_rank_within = np.mean(ranks[within_group_indices])
  mean_rank_between = np.mean(ranks[~within_group_indices])
  # R statistic
  divisor = n * (n - 1) / 4
  R = (mean_rank_between - mean_rank_within) / divisor
  # Permutation test
  permuted_Rs = np.zeros(permutations)
  for i in range(permutations):
    np.random.shuffle(group_labels)
    permuted_group_matrix = np.equal.outer(group_labels, group_labels)
    permuted_within_group_indices = permuted_group_matrix[np.tril_indices(n, k = -1)]
    perm_mean_rank_within = np.mean(ranks[permuted_within_group_indices])
    perm_mean_rank_between = np.mean(ranks[~permuted_within_group_indices])
    permuted_Rs[i] = (perm_mean_rank_between - perm_mean_rank_within) / divisor
  # Calculate the p-value
  p_value = np.sum(permuted_Rs >= R) / permutations
  return R, p_value


def alpha_biodiversity_stats(df: pd.DataFrame, # square distance matrix
                           group_labels: List[str] # list of group membership for each sample
                          ) -> Optional[Tuple[float, float]]: # F statistic and p-value if groups have >1 sample, None otherwise
  "Performs an ANOVA on the respective alpha diversity distance"
  group_counts = Counter(group_labels)
  if all(count > 1 for count in group_counts.values()):
    stat_outputs = pd.DataFrame({'group': group_labels, 'diversity': df.squeeze()})
    grouped_diversity = stat_outputs.groupby('group')['diversity'].apply(list).tolist()
    stats = f_oneway(*grouped_diversity)
    return stats


def calculate_permanova_stat(df: pd.DataFrame, # square distance matrix
                           group_labels: List[str] # list of group membership for each sample
                          ) -> float: # F statistic - higher means effect more likely
  "Performs multivariate analysis of variance"
  unique_groups = np.unique(group_labels)
  n = len(group_labels)
  # Between-group and within-group sums of squares
  ss_total = np.sum(squareform(df)) / 2
  ss_within = 0
  for group in unique_groups:
    group_mask = np.array(group_labels) == group
    group_indices = np.arange(len(group_labels))[group_mask]
    group_matrix = df.values[np.ix_(group_indices, group_indices)]
    ss_within += np.sum(squareform(group_matrix)) / 2
  ss_between = ss_total - ss_within
  # Calculate the PERMANOVA test statistic: pseudo-F
  ms_between = ss_between / max(len(unique_groups) - 1, 1e-10)
  ms_within = ss_within / max(n - len(unique_groups), 1e-10)
  f_stat = ms_between / ms_within
  return f_stat


def permanova_with_permutation(df: pd.DataFrame, # square distance matrix
                             group_labels: List[str], # list of group membership for each sample
                             permutations: int = 999 # number of permutations for test
                            ) -> Tuple[float, float]: # (F statistic, p-value)
  "Performs permutational multivariate analysis of variance (PERMANOVA)"
  observed_f = calculate_permanova_stat(df, group_labels)
  permuted_fs = np.zeros(permutations)
  for i in range(permutations):
    permuted_labels = np.random.permutation(group_labels)
    permuted_fs[i] = calculate_permanova_stat(df, permuted_labels)
  p_value = np.sum(permuted_fs >= observed_f) / permutations
  return observed_f, p_value


def alr_transformation(df: pd.DataFrame, # dataframe with features as rows and samples as columns
                      reference_component_index: int, # row index of feature to be used as reference
                      group1: List[Union[str, int]], # column indices/names for first group of samples, usually control
                      group2: List[Union[str, int]], # column indices/names for second group of samples
                      gamma: float = 0.1, # degree of uncertainty that CLR assumption holds
                      custom_scale: Union[float, Dict] = 0 # ratio total signal group2/group1 for scale model (or group_idx:mean/min dict for multivariate)
                     ) -> pd.DataFrame: # ALR-transformed dataframe
  "Given a reference feature, performs additive log-ratio transformation (ALR) on the data"
  reference_values = df.iloc[reference_component_index, :]
  alr_transformed = np.zeros_like(df.values)
  group1i = [df.columns.get_loc(c) for c in group1]
  group2i = [df.columns.get_loc(c) for c in group2] if group2 else group1i
  if not isinstance(custom_scale, dict):
    if custom_scale:
      alr_transformed[:, group1i] = df.iloc[:, group1i].subtract(reference_values.iloc[group1i] - norm.rvs(loc = np.log2(1), scale = gamma, random_state = rng, size = len(group1i)), axis = 1)
    else:
      alr_transformed[:, group1i] = df.iloc[:, group1i].subtract(reference_values.iloc[group1i])
    scale_adjustment = np.log2(custom_scale) if custom_scale else 0
    alr_transformed[:, group2i] = df.iloc[:, group2i].subtract(reference_values.iloc[group2i] - norm.rvs(loc = scale_adjustment, scale = gamma, random_state = rng, size = len(group2i)), axis = 1)
  else:
    gamma = max(gamma, 0.1)
    for idx in range(df.shape[1]):
      group_id = group1[idx] if isinstance(group1[0], int) else group1[idx].split('_')[1]
      scale_factor = custom_scale.get(group_id, 1)
      reference_adjusted = reference_values[idx] - norm.rvs(loc = np.log2(scale_factor), scale = gamma, random_state = rng)
      alr_transformed[:, idx] = df.iloc[:, idx] - reference_adjusted
  alr_transformed = pd.DataFrame(alr_transformed, index = df.index, columns = df.columns)
  alr_transformed = alr_transformed.drop(index = reference_values.name)
  alr_transformed = alr_transformed.reset_index(drop=True)
  return alr_transformed


def get_procrustes_scores(df: pd.DataFrame, # dataframe with features as rows and samples as columns
                         group1: List[Union[str, int]], # column indices/names for first group of samples, usually control
                         group2: List[Union[str, int]], # column indices/names for second group of samples
                         paired: bool = False, # whether samples are paired (e.g. tumor & tumor-adjacent tissue)
                         custom_scale: Union[float, Dict] = 0 # ratio total signal group2/group1 for scale model (or group_idx:mean/min dict)
                        ) -> Tuple[List[float], List[float], List[float]]: # (Procrustes scores, correlations, variances)
  "For each feature, estimates its value as ALR reference component"
  if isinstance(group1[0], int):
    group1 = [df.columns.tolist()[k] for k in group1]
    group2 = [df.columns.tolist()[k] for k in group2]
  df = df.iloc[:, 1:].astype(float)
  ref_matrix = clr_transformation(df, group1, group2, gamma = 0.01, custom_scale = custom_scale)
  df = np.log2(df)
  if group2:
    if paired:
      differences = df[group1].values - df[group2].values
      variances = np.var(differences, axis = 1, ddof = 1)
    else:
      var_group1 = df[group1].var(axis = 1)
      var_group2 = df[group2].var(axis = 1)
      variances = abs(var_group1 - var_group2)
  else:
    variances = abs(df[group1].var(axis = 1))
  procrustes_corr = [1 - procrustes(ref_matrix.drop(ref_matrix.index[i]),
                                    alr_transformation(df, i, group1, group2, gamma = 0.01, custom_scale = custom_scale))[2] for i in range(df.shape[0])]
  return [a * (1/b) for a, b in zip(procrustes_corr, variances)], procrustes_corr, variances


def get_additive_logratio_transformation(df: pd.DataFrame, # dataframe with features as rows and samples as columns
                                       group1: List[Union[str, int]], # column indices/names for first group of samples
                                       group2: List[Union[str, int]], # column indices/names for second group of samples
                                       paired: bool = False, # whether samples are paired (e.g. tumor & tumor-adjacent tissue)
                                       gamma: float = 0.1, # degree of uncertainty that CLR assumption holds
                                       custom_scale: Union[float, Dict] = 0 # ratio total signal group2/group1 for scale model
                                      ) -> pd.DataFrame: # ALR-transformed dataframe
  "Identifies ALR reference component and transforms data according to ALR"
  scores, procrustes_corr, variances = get_procrustes_scores(df, group1, group2, paired = paired, custom_scale = custom_scale)
  ref_component = np.argmax(scores)
  ref_component_string = df.iloc[:, 0].values[ref_component]
  print(f"Reference component for ALR is {ref_component_string}, with Procrustes correlation of {procrustes_corr[ref_component]} and variance of {variances[ref_component]}")
  if procrustes_corr[ref_component] < 0.9 or variances[ref_component] > 0.1:
    print("Metrics of chosen reference component not good enough for ALR; switching to CLR instead.")
    df.iloc[:, 1:] = clr_transformation(df.iloc[:, 1:], group1, group2, gamma = gamma, custom_scale = custom_scale)
    return df
  glycans = df.iloc[:, 0].values.tolist()
  glycans = glycans[:ref_component] + glycans[ref_component+1:]
  alr = alr_transformation(np.log2(df.iloc[:, 1:]), ref_component, group1, group2, gamma = gamma, custom_scale = custom_scale)
  alr.insert(loc = 0, column = 'glycan', value = glycans)
  return alr


def correct_multiple_testing(pvals: Union[List[float], np.ndarray], # list of raw p-values
                           alpha: float, # p-value threshold for statistical significance
                           correction_method: str = "two-stage" # "two-stage" or "one-stage" Benjamini-Hochberg
                          ) -> Tuple[List[float], List[bool]]: # (corrected p-values, significance True/False)
  "Corrects p-values for multiple testing, by default with the two-stage Benjamini-Hochberg procedure"
  if not isinstance(pvals, list):
    pvals = pvals.tolist()
  corrpvals = multipletests(pvals, method = 'fdr_tsbh' if correction_method == "two-stage" else 'fdr_bh')[1]
  corrpvals = [p if p >= pvals[i] else pvals[i] for i, p in enumerate(corrpvals)]
  significance = [bool(p < alpha) for p in corrpvals]
  if sum(significance) > 0.9*len(significance):
    print("Significance inflation detected. The CLR/ALR transformation possibly cannot handle this dataset. Consider running again with a higher gamma value.\
             Proceed with caution; for now switching to Bonferroni correction to be conservative about this.")
    res = multipletests(pvals, method = 'bonferroni')
    corrpvals, alpha = res[1], res[3]
    significance = [bool(p < alpha) for p in corrpvals]
  return corrpvals, significance


def omega_squared(row: Union[pd.Series, np.ndarray], # values for one feature
                 groups: List[str] # list indicating group membership with indices per column
                ) -> float: # effect size as omega squared
  "Calculates Omega squared, as an effect size in an ANOVA setting"
  long_df = pd.DataFrame({'value': row, 'group': groups})
  model = ols('value ~ C(group)', data = long_df).fit()
  anova_results = anova_lm(model, typ = 2)
  ss_total = sum(model.resid ** 2) + anova_results['sum_sq'].sum()
  omega_squared = (anova_results.at['C(group)', 'sum_sq'] - (anova_results.at['C(group)', 'df'] * model.mse_resid)) / (ss_total + model.mse_resid)
  return omega_squared


def get_glycoform_diff(df_res: pd.DataFrame, # result from .motif.analysis.get_differential_expression
                      alpha: float = 0.05, # significance threshold for testing
                      level: str = 'peptide' # analyze at 'peptide' or 'protein' level
                     ) -> pd.DataFrame: # df with differential expression results, p-vals (Fisher’s Combined Probability Test), significance, effect sizes (Cohen's d)
  "Calculates differential expression of glycoforms from either a peptide or a whole protein"
  label_col = 'Glycosite' if 'Glycosite' in df_res.columns else 'Glycan'
  if level == 'protein':
    df_res[label_col] = [k.split('_')[0] for k in df_res[label_col]]
  else:
    df_res[label_col] = ['_'.join(k.split('_')[:-1]) for k in df_res[label_col]]
  grouped = df_res.groupby(label_col)['corr p-val'].apply(lambda p: combine_pvalues(p)[1]) # Fisher’s Combined Probability Test
  mean_effect_size = df_res.groupby(label_col)['Effect size'].mean()
  pvals, sig = correct_multiple_testing(grouped, alpha)
  df_out = pd.DataFrame({'Glycosite': grouped.index, 'corr p-val': pvals, 'significant': sig, 'Effect size': mean_effect_size.values})
  return df_out.sort_values(by = 'corr p-val')


def get_glm(group: pd.DataFrame, # longform data of glycoform abundances for a glycosite
           glycan_features: List[str] = ['H', 'N', 'A', 'F', 'G'] # extracted glycan features to consider as variables
          ) -> Tuple[Union[str, str], List[str]]: # (fitted GLM or failure message, list of variables)
  "given glycoform data from a glycosite, constructs & fits a GLM formula for main+interaction effects"
  retained_vars = [c for c in glycan_features if c in group.columns and max(group[c]) > 0]
  if not retained_vars:
    return ("No variables retained", [])
  base_formula = 'Abundance ~ '
  formula_parts = ['Condition']
  formula_parts += [f'{col} + {col}_Condition' for col in retained_vars] # Main and interaction effects
  for col in retained_vars:
    group[f'{col}_Condition'] = group[col] * group['Condition']
  formula = base_formula + ' + '.join(formula_parts)
  try:
    with np.errstate(divide = 'ignore'):
      model = smf.glm(formula = formula, data = group, family = sm.families.Gaussian()).fit()
    return model, retained_vars
  except Exception as e:
    return (f"GLM fitting failed: {str(e)}", [])


def process_glm_results(df: pd.DataFrame, # CLR-transformed glycoproteomics data, rows glycoforms, columns samples
                       alpha: float, # significance threshold
                       glycan_features: List[str] # extracted glycan features to consider as variables
                      ) -> pd.DataFrame: # regression coefficients, p-values, and significance for each condition/interaction
  "tests for interaction effects of glycan features and the condition on glycoform abundance via a GLM"
  results = df.groupby('Glycosite', group_keys = False)[df.columns].apply(lambda x: get_glm(x.reset_index(drop = True), glycan_features = glycan_features))
  all_retained_vars = set()
  for _, retained_vars in results:
    all_retained_vars.update(retained_vars)
  int_terms = ['Condition'] + [f'{v}_Condition' for v in all_retained_vars]
  out = {idx: [v.pvalues.get(term, 1.0) for term in int_terms] if not isinstance(v, str) else [1.0] * len(int_terms) for idx, (v, _) in results.items()}
  out2 = {idx: [v.params.get(term, 0.0) for term in int_terms] if not isinstance(v, str) else [0.0] * len(int_terms) for idx, (v, _) in results.items()}
  df_pvals = pd.DataFrame(out).T
  df_coefs = pd.DataFrame(out2).T
  df_pvals.columns = int_terms
  df_coefs.columns = int_terms
  df_out = pd.DataFrame(index = df_pvals.index)
  for term in int_terms:
    corrpvals, significance = correct_multiple_testing(df_pvals[term], alpha)
    df_out[f'{term}_coefficient'] = df_coefs[term]
    df_out[f'{term}_corr_pval'] = corrpvals
    df_out[f'{term}_significant'] = significance
  return df_out.sort_values(by = 'Condition_corr_pval')


def partial_corr(x: np.ndarray, # typically values from a column or row
                y: np.ndarray, # typically values from a column or row
                controls: np.ndarray, # variables correlated with x or y
                motifs: bool = False # whether to analyze full sequences or motifs
               ) -> Tuple[float, float]: # (regularized partial correlation coefficient, p-value from Spearman correlation of residuals)
  "Compute regularized partial correlation of x and y, controlling for multiple other variables in controls"
  # Fit regression models
  alpha = 0.1 if motifs else 0.25
  beta_x = Ridge(alpha = alpha).fit(controls, x).coef_
  beta_y = Ridge(alpha = alpha).fit(controls, y).coef_
  # Compute residuals
  res_x = x - controls.dot(beta_x)
  res_y = y - controls.dot(beta_y)
  # Compute correlation of residuals
  corr, pval = spearmanr(res_x, res_y)
  return corr, pval


def estimate_technical_variance(df: pd.DataFrame, # dataframe with abundances in cols
                              group1: List[Union[str, int]], # column indices/names for first group of samples
                              group2: List[Union[str, int]], # column indices/names for second group of samples
                              num_instances: int = 128, # number of Monte Carlo instances to sample
                              gamma: float = 0.1, # uncertainty parameter for CLR transformation scale
                              custom_scale: Union[float, Dict] = 0 # ratio total signal group2/group1 for scale model
                             ) -> pd.DataFrame: # transformed df (features, samples*num_instances) with CLR-transformed Monte Carlo instances
  "Monte Carlo sampling from Dirichlet distribution with relative abundances as concentration, followed by CLR transformation"
  df = df.apply(lambda col: (col / col.sum())*5000, axis = 0)
  features, samples = df.shape
  transformed_data = np.zeros((features, samples, num_instances))
  for j in range(samples):
    dirichlet_samples = dirichlet.rvs(alpha = df.iloc[:, j], random_state = rng, size = num_instances)
    # CLR Transformation for each Monte Carlo instance
    for n in range(num_instances):
      sample_instance = pd.DataFrame(dirichlet_samples[n, :])
      transformed_data[:, j, n] = clr_transformation(sample_instance, sample_instance.columns.tolist(), [],
                                                     gamma = gamma, custom_scale = custom_scale).squeeze()
  columns = [col for col in df.columns for _ in range(num_instances)]
  transformed_data_2d = transformed_data.reshape((features, samples* num_instances))
  transformed_df = pd.DataFrame(transformed_data_2d, columns = columns)
  return transformed_df


def perform_tests_monte_carlo(group_a: pd.DataFrame, # rows as features, columns as sample instances from one condition
                            group_b: pd.DataFrame, # rows as features, columns as sample instances from one condition
                            num_instances: int = 128, # number of Monte Carlo instances to sample
                            paired: bool = False # whether samples are paired (e.g. tumor & tumor-adjacent tissue)
                           ) -> Tuple[List[float], List[float], List[float]]: # (uncorrected p-vals, corrected p-vals, effect sizes)
  "Perform tests on each Monte Carlo instance, apply Benjamini-Hochberg correction, calculate effect sizes"
  num_features, _ = group_a.shape
  avg_uncorrected_p_values, avg_corrected_p_values, avg_effect_sizes = np.zeros(num_features), np.zeros(num_features), np.zeros(num_features)
  for instance in range(num_instances):
    instance_p_values = []
    instance_effect_sizes = []
    for feature in range(num_features):
      sample_a = group_a.iloc[feature, instance::num_instances].values
      sample_b = group_b.iloc[feature, instance::num_instances].values
      p_value = ttest_rel(sample_b, sample_a)[1] if paired else ttest_ind(sample_b, sample_a, equal_var = False)[1]
      effect_size, _ = cohen_d(sample_b, sample_a, paired = paired)
      instance_p_values.append(p_value)
      instance_effect_sizes.append(effect_size)
    # Apply Benjamini-Hochberg correction for multiple testing within the instance
    avg_uncorrected_p_values += instance_p_values
    corrected_p_values = multipletests(instance_p_values, method = 'fdr_tsbh')[1]
    avg_corrected_p_values += corrected_p_values
    avg_effect_sizes += instance_effect_sizes
  avg_uncorrected_p_values /= num_instances
  avg_corrected_p_values /= num_instances
  avg_corrected_p_values = [p if p >= avg_uncorrected_p_values[i] else avg_uncorrected_p_values[i] for i, p in enumerate(avg_corrected_p_values)]
  avg_effect_sizes /= num_instances
  return avg_uncorrected_p_values, avg_corrected_p_values, avg_effect_sizes<|MERGE_RESOLUTION|>--- conflicted
+++ resolved
@@ -24,29 +24,19 @@
 np.random.seed(0)
 
 
-<<<<<<< HEAD
-def fast_two_sum(a, b):
-  """Assume abs(a) >= abs(b)"""
-=======
 def fast_two_sum(a: Union[int, float], # first number (assume abs(a) >= abs(b))
                 b: Union[int, float] # second number
                ) -> List[int]: # list containing sum
   "Assume abs(a) >= abs(b)"
->>>>>>> 23d6456a
   x = a + b
   y = b - (x - a)
   return [x] if y == 0 else [x, y]
 
 
-<<<<<<< HEAD
-def two_sum(a, b):
-  """For unknown order of a and b"""
-=======
 def two_sum(a: Union[int, float], # first number
            b: Union[int, float] # second number
           ) -> List[int]: # list containing sum
   "For unknown order of a and b"
->>>>>>> 23d6456a
   x = a + b
   y = (a - (x - b)) + (b - (x - a))
   return [x] if y == 0 else [x, y]
@@ -56,7 +46,7 @@
                 ) -> Union[int, List[Union[int, float]]]: # sum as int or list
   "For the expansion sum of floating points"
   g = sorted(args, reverse = True)
-  q, *h = fast_two_sum(g[0], g[1])
+  q, *h = fast_two_sum(np.array(g[0]), np.array(g[1]))
   for val in g[2:]:
     z = two_sum(q, np.array(val))
     q, *extra = z
@@ -280,11 +270,7 @@
   param_dic.update({"GRP_SIZE": tim, "NUM_GRPS": len(tim), "NUM_VALS": nn,
                     "MAX": M, "DIMS": [int(nn * (nn - 1) / 2), 1]})
   if normal:
-<<<<<<< HEAD
-    param_dic["VAR"] = (nn ** 2 * (2 * nn + 3) - np.sum(np.square(tim) * (2 * tim + 3) )) / 72  # Variance of JTK
-=======
     param_dic["VAR"] = (nn ** 2 * (2 * nn + 3) - np.sum(np.fromiter((np.square(t) * (2 * t + 3) for t in tim), dtype = float))) / 72  # Variance of JTK
->>>>>>> 23d6456a
     param_dic["SDV"] = math.sqrt(param_dic["VAR"])  # Standard deviation of JTK
     param_dic["EXV"] = M / 2  # Expected value of JTK
     param_dic["EXACT"] = False
