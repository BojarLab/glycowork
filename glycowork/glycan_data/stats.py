--- conflicted
+++ resolved
@@ -747,59 +747,6 @@
   proportions = counts / counts.sum()
   return 1 - np.sum(proportions**2)
 
-<<<<<<< HEAD
-def bray_curtis_diversity_index(countss1, countss2):
-  lessercounts = 0
-  for index in countss1.index:
-    lessercounts = lessercounts + np.minimum(countss1.loc[index], countss2.loc[index])
-  s1 = countss1.sum().sum()
-  s2 = countss2.sum().sum()
-  return 1 - ((2*lessercounts)/(s1 + s2))
-
-def anosim(df, reps, permutations = 999):
-  """Performs analysis of similarity statistical test
-  Inputs:
-  :-
-  df (dataframe) = distance matrix
-  reps (int) = the number of replicates per group (requires all groups to have the same number of replicates)
-  Reutrns:
-  :-
-  ANOSIM R statistic - ranges between -1 to 1.
-  p-value of the R statistic
-  """
-  n = len(df)
-  groups = [i for i in range(int(n / reps)) for _ in range(reps)]
-  def anosim_r(df, reps):
-    rank_matrix_index = np.tril_indices(n=len(df), k=-1)
-    rank_matrix = np.argsort(df.values[rank_matrix_index])
-    dfranks = np.zeros_like(df)
-    ranks = np.array(sorted(rank_matrix))
-    row_indices, col_indices = rank_matrix_index
-    for i in rank_matrix:
-      dfranks[row_indices[rank_matrix[i]], col_indices[rank_matrix[i]]] = ranks[i] + 1
-  # Calculate average rank within groups and average rank between groups:
-    w_groups = np.zeros(dfranks.shape)  # within groups
-    b_groups = np.zeros(dfranks.shape)  # between groups
-    for i in range(n):
-      for j in range(n):
-        if groups[i] == groups[j]:
-          w_groups[i, j] = dfranks[i, j]
-        else:
-          b_groups[i, j] = dfranks[i, j]
-    w_groups_av = np.mean(w_groups[w_groups != 0].flatten())
-    b_groups_av = np.mean(b_groups[b_groups != 0].flatten())
-    # Calculate ANOSIM statistic
-    r = (b_groups_av-w_groups_av) / (n*(n-1)/4)
-    return r
-  r_obs = anosim_r(df, reps)  # ANOSIM test statistic for observed data
-  r_permutations = np.zeros(permutations)  # Generate permuted test statistics to determine significance
-  for i in range(permutations):
-    permuted_groups = np.random.permutation(groups)
-    r_permutations[i] = anosim_r(df.loc[permuted_groups], reps)
-  # Compute p-value
-  p_value = (np.sum(r_permutations >= r_obs) + 1) / (permutations + 1)
-  return r_obs, p_value
-=======
 
 def get_equivalence_test(row_a, row_b, paired = False):
   """performs an equivalence test (two one-sided t-tests) to test whether differences between group means are considered practically equivalent\n
@@ -843,5 +790,4 @@
     clr_adjusted[:, group2i] = np.log(df[group2]) + observed
     return pd.DataFrame(clr_adjusted, index = df.index, columns = df.columns)
   else:
-    return (np.log(df) - np.log(geometric_mean))
->>>>>>> 96bcb962
+    return (np.log(df) - np.log(geometric_mean))