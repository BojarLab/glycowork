import copy
import time
import math
<<<<<<< HEAD
from typing import Any, Callable, Union, Optional
=======
from typing import Any, Callable, Dict, List, Optional, Tuple, Union
>>>>>>> add3192d
import numpy as np
import pandas as pd
import xgboost as xgb
import seaborn as sns
import matplotlib.pyplot as plt
try:
    import torch
    import torch.nn.functional as F
    # Choose the correct computing architecture
    device = "cpu"
    if torch.cuda.is_available():
        device = "cuda:0"
except ImportError:
    raise ImportError("<torch missing; did you do 'pip install glycowork[ml]'?>")
from sklearn.metrics import accuracy_score, matthews_corrcoef, mean_squared_error, \
    label_ranking_average_precision_score, ndcg_score, roc_auc_score, mean_absolute_error, r2_score
from glycowork.motif.annotate import annotate_dataset


class EarlyStopping:
    def __init__(self, patience: int = 7, # epochs to wait after last improvement
                 verbose: bool = False # whether to print messages
                ) -> None:
        "Early stops the training if validation loss doesn't improve after a given patience"
        self.patience = patience
        self.verbose = verbose
        self.counter = 0
        self.best_score = None
        self.early_stop = False
        self.val_loss_min = 0

    def __call__(self, val_loss: float, model: torch.nn.Module) -> None:
        score = -val_loss
        if self.best_score is None:
            self.best_score = score
            self.save_checkpoint(val_loss, model)
        elif score < self.best_score:
            self.counter += 1
            print(f'EarlyStopping counter: {self.counter} out of {self.patience}')
            if self.counter >= self.patience:
                self.early_stop = True
        else:
            self.best_score = score
            self.save_checkpoint(val_loss, model)
            self.counter = 0

    def save_checkpoint(self, val_loss: float, model: torch.nn.Module) -> None:
        '''Saves model when validation loss decrease.'''
        if self.verbose:
            print(f'Validation loss decreased ({self.val_loss_min:.6f} --> {val_loss:.6f}).  Saving model ...')
        # torch.save(model.state_dict(), 'drive/My Drive/checkpoint.pt')
        self.val_loss_min = val_loss


def sigmoid(x: float # input value
          ) -> float: # sigmoid transformed value
    "Apply sigmoid transformation to input"
    return 1 / (1 + math.exp(-x))


def disable_running_stats(model: torch.nn.Module # model to disable batch norm
                       ) -> None:
    "Disable batch normalization running statistics"

    def _disable(module):
        if isinstance(module, torch.nn.BatchNorm1d):
            module.backup_momentum = module.momentum
            module.momentum = 0

    model.apply(_disable)


def enable_running_stats(model: torch.nn.Module # model to enable batch norm
                      ) -> None:
    "Enable batch normalization running statistics"

    def _enable(module):
        if isinstance(module, torch.nn.BatchNorm1d) and hasattr(module, "backup_momentum"):
            module.momentum = module.backup_momentum

    model.apply(_enable)


<<<<<<< HEAD
def train_model(model: torch.nn.Module, dataloaders: dict[str, torch.utils.data.DataLoader], criterion: torch.nn.Module,
                optimizer: torch.optim.Optimizer, scheduler: torch.optim.lr_scheduler._LRScheduler,
                num_epochs: int = 25, patience: int = 50, mode: str = 'classification', mode2: str = 'multi',
                return_metrics: bool = False
                ) -> Union[torch.nn.Module, tuple[torch.nn.Module, dict[str, dict[str, list[float]]]]]:
    """trains a deep learning model on predicting glycan properties\n
    | Arguments:
    | :-
    | model (PyTorch object): graph neural network (such as SweetNet) for analyzing glycans
    | dataloaders (PyTorch object): dictionary of dataloader objects with keys 'train' and 'val'
    | criterion (PyTorch object): PyTorch loss function
    | optimizer (PyTorch object): PyTorch optimizer
    | scheduler (PyTorch object): PyTorch learning rate decay
    | num_epochs (int): number of epochs for training; default:25
    | patience (int): number of epochs without improvement until early stop; default:50
    | mode (string): 'classification', 'multilabel', or 'regression'; default:classification
    | mode2 (string): further specifying classification into 'multi' or 'binary' classification;default:multi\n
    | return_metrics (bool): whether to return metrics, if false, plots will be generated; default:False\n
    | Returns:
    | :-
    | Returns the best model seen during training"""
    since = time.time()
    early_stopping = EarlyStopping(patience=patience, verbose=True)
    best_model_wts = copy.deepcopy(model.state_dict())
    best_loss = float("inf")
    best_lead_metric = float("inf")

    if mode == 'classification':
        blank_metrics = {"loss": [], "acc": [], "mcc": [], "auroc": []}
    elif mode == 'multilabel':
        blank_metrics = {"loss": [], "acc": [], "mcc": [], "lrap": [], "ndcg": []}
    else:
        blank_metrics = {"loss": [], "mse": [], "mae": [], "r2": []}

    metrics = {"train": copy.copy(blank_metrics), "val": copy.copy(blank_metrics)}

    for epoch in range(num_epochs):
        print('Epoch {}/{}'.format(epoch, num_epochs - 1))
        print('-' * 10)

        for phase in ['train', 'val']:
            if phase == 'train':
                model.train()
            else:
                model.eval()

            running_metrics = copy.copy(blank_metrics)
            running_metrics["weights"] = []

            for data in dataloaders[phase]:
                # Get all relevant node attributes; top LectinOracle-style models, bottom SweetNet-style models
=======
def train_model(model: torch.nn.Module, # graph neural network for analyzing glycans
               dataloaders: Dict[str, torch.utils.data.DataLoader], # dict with 'train' and 'val' loaders
               criterion: torch.nn.Module, # PyTorch loss function
               optimizer: torch.optim.Optimizer, # PyTorch optimizer
               scheduler: torch.optim.lr_scheduler._LRScheduler, # PyTorch learning rate decay
               num_epochs: int = 25, # number of epochs for training
               patience: int = 50, # epochs without improvement until early stop
               mode: str = 'classification', # 'classification', 'multilabel', or 'regression'
               mode2: str = 'multi' # 'multi' or 'binary' classification
              ) -> torch.nn.Module: # best model from training
  "trains a deep learning model on predicting glycan properties"
  since = time.time()
  early_stopping = EarlyStopping(patience = patience, verbose = True)
  best_model_wts = copy.deepcopy(model.state_dict())
  best_loss = 100.0
  epoch_mcc = 0
  if mode != 'regression':
      best_acc = 0.0
  else:
      best_acc = 100.0
  val_losses = []
  val_acc = []

  for epoch in range(num_epochs):
    print('Epoch {}/{}'.format(epoch, num_epochs - 1))
    print('-'*10)

    for phase in ['train', 'val']:
      if phase == 'train':
        model.train()
      else:
        model.eval()

      running_loss = []
      running_acc = []
      running_mcc = []
      for data in dataloaders[phase]:
        # Get all relevant node attributes; top LectinOracle-style models, bottom SweetNet-style models
        try:
            x, y, edge_index, prot, batch = data.labels, data.y, data.edge_index, data.train_idx, data.batch
            prot = prot.view(max(batch)+1, -1).to(device)
        except:
            x, y, edge_index, batch = data.labels, data.y, data.edge_index, data.batch
        x = x.to(device)
        if mode == 'multilabel':
          y = y.view(max(batch)+1, -1).to(device)
        else:
          y = y.to(device)
        edge_index = edge_index.to(device)
        batch = batch.to(device)
        optimizer.zero_grad()

        with torch.set_grad_enabled(phase == 'train'):
          # First forward pass
          if mode+mode2 == 'classificationmulti' or mode+mode2 == 'multilabelmulti':
              enable_running_stats(model)
          try:
              pred = model(prot, x, edge_index, batch)
              loss = criterion(pred, y.view(-1, 1))
          except:
              pred = model(x, edge_index, batch)
              loss = criterion(pred, y)

          if phase == 'train':
            loss.backward()
            if mode+mode2 == 'classificationmulti' or mode+mode2 == 'multilabelmulti':
                optimizer.first_step(zero_grad = True)
                # Second forward pass
                disable_running_stats(model)
>>>>>>> add3192d
                try:
                    x, y, edge_index, prot, batch = data.labels, data.y, data.edge_index, data.train_idx, data.batch
                    prot = prot.view(max(batch) + 1, -1).to(device)
                except:
                    x, y, edge_index, batch = data.labels, data.y, data.edge_index, data.batch
                x = x.to(device)
                if mode == 'multilabel':
                    y = y.view(max(batch) + 1, -1).to(device)
                else:
                    y = y.to(device)
                edge_index = edge_index.to(device)
                batch = batch.to(device)
                optimizer.zero_grad()

                with torch.set_grad_enabled(phase == 'train'):
                    # First forward pass
                    if mode + mode2 == 'classificationmulti' or mode + mode2 == 'multilabelmulti':
                        enable_running_stats(model)
                    try:
                        pred = model(prot, x, edge_index, batch)
                        loss = criterion(pred, y.view(-1, 1))
                    except:
                        pred = model(x, edge_index, batch)
                        loss = criterion(pred, y)

                    if phase == 'train':
                        loss.backward()
                        if mode + mode2 == 'classificationmulti' or mode + mode2 == 'multilabelmulti':
                            optimizer.first_step(zero_grad=True)
                            # Second forward pass
                            disable_running_stats(model)
                            try:
                                criterion(model(prot, x, edge_index, batch), y.view(-1, 1)).backward()
                            except:
                                criterion(model(x, edge_index, batch), y).backward()
                            optimizer.second_step(zero_grad=True)
                        else:
                            optimizer.step()

                # Collecting relevant metrics
                running_metrics["loss"].append(loss.item())
                running_metrics["weights"].append(len(batch))

                y_det = y.detach().cpu().numpy()
                pred_det = pred.cpu().detach().numpy()
                if mode == 'classification':
                    if mode2 == 'multi':
                        pred2 = np.argmax(pred_det, axis=1)
                    else:
                        pred2 = [np.round(sigmoid(x)) for x in pred_det]
                    running_metrics["acc"].append(accuracy_score(y_det.astype(int), pred2))
                    running_metrics["mcc"].append(matthews_corrcoef(y_det, pred2))
                    running_metrics["auroc"].append(roc_auc_score(y_det.astype(int), pred2))
                elif mode == 'multilabel':
                    running_metrics["acc"].append(accuracy_score(y_det.astype(int), pred_det))
                    running_metrics["mcc"].append(matthews_corrcoef(y_det, pred_det))
                    running_metrics["lrap"].append(label_ranking_average_precision_score(y_det.astype(int), pred_det))
                    running_metrics["ndcg"].append(ndcg_score(y_det.astype(int), pred_det))
                else:
                    running_metrics["mse"].append(mean_squared_error(y_det, pred_det))
                    running_metrics["mae"].append(mean_absolute_error(y_det, pred_det))
                    running_metrics["r2"].append(r2_score(y_det, pred_det))

            # Averaging metrics at end of epoch
            for key in running_metrics:
                if key == "weights":
                    continue
                metrics[phase][key].append(np.average(running_metrics[key], weights=running_metrics["weights"]))

            if mode == 'classification':
                print('{} Loss: {:.4f} Accuracy: {:.4f} MCC: {:.4f}'.format(phase, metrics[phase]["loss"][-1], metrics[phase]["acc"][-1], metrics[phase]["mcc"][-1]))
            elif mode == 'multilabel':
                print('{} Loss: {:.4f} LRAP: {:.4f} NDCG: {:.4f}'.format(phase, metrics[phase]["loss"][-1], metrics[phase]["acc"][-1], metrics[phase]["mcc"][-1]))
            else:
                print('{} Loss: {:.4f} MSE: {:.4f} MAE: {:.4f}'.format(phase, metrics[phase]["loss"][-1], metrics[phase]["mse"][-1], metrics[phase]["mae"][-1]))

            # Keep best model state_dict
            if phase == "val":
                if metrics[phase]["loss"][-1] <= best_loss:
                    best_loss = metrics[phase]["loss"][-1]
                    best_model_wts = copy.deepcopy(model.state_dict())

                    # Extract ACC or MSE of the new best model
                    if mode == 'classification':
                        best_lead_metric = metrics[phase]["acc"][-1]
                    elif mode == 'multilabel':
                        best_lead_metric = metrics[phase]["lrap"][-1]
                    else:
                        best_lead_metric = metrics[phase]["mse"][-1]

                # Check Early Stopping & adjust learning rate if needed
                early_stopping(metrics[phase]["loss"][-1], model)
                try:
                    scheduler.step(metrics[phase]["loss"][-1])
                except:
                    scheduler.step()

        if early_stopping.early_stop:
            print("Early stopping")
            break
        print()

    time_elapsed = time.time() - since
    print('Training complete in {:.0f}m {:.0f}s'.format(
        time_elapsed // 60, time_elapsed % 60))
    if mode == 'classification':
        print('Best val loss: {:4f}, best Accuracy score: {:.4f}'.format(best_loss, best_lead_metric))
    elif mode == 'multilabel':
        print('Best val loss: {:4f}, best LRAP score: {:.4f}'.format(best_loss, best_lead_metric))
    else:
        print('Best val loss: {:4f}, best MSE score: {:.4f}'.format(best_loss, best_lead_metric))
    model.load_state_dict(best_model_wts)

    if return_metrics:
        return model, metrics

    # Plot loss & score over the course of training
    _, _ = plt.subplots(nrows=2, ncols=1)
    plt.subplot(2, 1, 1)
    plt.plot(range(epoch + 1), metrics["val"]["loss"])
    plt.title('Model Training')
    plt.ylabel('Validation Loss')
    plt.legend(['Validation Loss'], loc='best')

    plt.subplot(2, 1, 2)
    plt.xlabel('Number of Epochs')
    if mode == 'classification':
        plt.plot(range(epoch + 1), metrics["val"]["acc"])
        plt.ylabel('Validation Accuracy')
        plt.legend(['Validation Accuracy'], loc='best')
    elif mode == 'multilabel':
        plt.plot(range(epoch + 1), metrics["val"]["lrap"])
        plt.ylabel('Validation LRAP')
        plt.legend(['Validation LRAP'], loc='best')
    else:
        plt.plot(range(epoch + 1), metrics["val"]["mse"])
        plt.ylabel('Validation MSE')
        plt.legend(['Validation MSE'], loc='best')
    return model


class SAM(torch.optim.Optimizer):
    def __init__(self, params: List[torch.nn.Parameter], # model parameters
                 base_optimizer: type[torch.optim.Optimizer], # base PyTorch optimizer type
                 rho: float = 0.5, # size of neighborhood to explore
                 alpha: float = 0.0, # surrogate gap minimization coefficient
                 adaptive: bool = False, # whether to use adaptive SAM
                 **kwargs # additional optimizer arguments
                ) -> None:
        "Sharpness-Aware Minimization (SAM) optimizer adapted from https://github.com/davda54/sam"
        assert rho >= 0.0, f"Invalid rho, should be non-negative: {rho}"
        assert alpha >= 0.0, f"Invalid alpha, should be non-negative: {alpha}"

        defaults = dict(rho = rho, alpha = alpha, adaptive = adaptive, **kwargs)
        super(SAM, self).__init__(params, defaults)

        self.base_optimizer = base_optimizer(self.param_groups, **kwargs)
        self.param_groups = self.base_optimizer.param_groups
        self.defaults.update(self.base_optimizer.defaults)
        self.minimize_surrogate_gap = any(group["alpha"] > 0.0 for group in self.param_groups)

    @torch.no_grad()
    def first_step(self, zero_grad: bool = False # whether to zero gradients after step
                 ) -> None:
        "Performs first optimization step to find adversarial weights"
        grad_norm = self._grad_norm()
        for group in self.param_groups:
            scale = group["rho"] / (grad_norm + 1e-12)

            for p in group["params"]:
                if p.grad is None:
                    continue
                self.state[p]["old_p"] = p.data.clone()
                if self.minimize_surrogate_gap:
                    self.state[p]["old_g"] = p.grad.data.clone()
                e_w = (torch.pow(p, 2) if group["adaptive"] else 1.0) * p.grad * scale.to(p)
                p.add_(e_w)  # Climb to the local maximum "w + e(w)"

        if zero_grad:
            self.zero_grad()

    @torch.no_grad()
    def second_step(self, zero_grad: bool = False # whether to zero gradients after step
                  ) -> None:
        "Performs second optimization step with regular weights"
        for group in self.param_groups:
            for p in group["params"]:
                if p.grad is None:
                    continue
                p.data = self.state[p]["old_p"]  # Get back to "w" from "w + e(w)"

        if self.minimize_surrogate_gap:
            self._gradient_decompose()
        self.base_optimizer.step()  # Do the actual "sharpness-aware" update

        if zero_grad:
            self.zero_grad()

    @torch.no_grad()
    def step(self, closure: Optional[Callable] = None) -> None:
        assert closure is not None, "Sharpness Aware Minimization requires closure, but it was not provided"
        closure = torch.enable_grad()(closure)  # The closure should do a full forward-backward pass

        self.first_step(zero_grad = True)
        closure()
        self.second_step()

    def _gradient_decompose(self) -> None:
        coeff_nomin, coeff_denom = 0.0, 0.0
        for group in self.param_groups:
            for p in group['params']:
                if p.grad is None:
                    continue

                coeff_nomin += (self.state[p]['old_g'] * p.grad).sum()
                coeff_denom += p.grad.pow(2).sum()

        coeff = coeff_nomin / (coeff_denom + 1e-12)

        for group in self.param_groups:
            for p in group['params']:
                if p.grad is None:
                    continue

                rejection = self.state[p]['old_g'] - coeff * p.grad
                p.grad.data.add_(rejection, alpha=-group["alpha"])

    def _grad_norm(self) -> torch.Tensor:
        shared_device = self.param_groups[0]["params"][0].device  # Put everything on the same device, in case of model parallelism
        norm = torch.norm(
                    torch.stack([
                        ((torch.abs(p) if group["adaptive"] else 1.0) * p.grad).norm(p=2).to(shared_device)
                        for group in self.param_groups for p in group["params"]
                        if p.grad is not None
                    ]),
                    p = 2
               )
        return norm

    def load_state_dict(self, state_dict: dict) -> None:
        super().load_state_dict(state_dict)
        self.base_optimizer.param_groups = self.param_groups


class Poly1CrossEntropyLoss(torch.nn.Module):
    def __init__(self, num_classes: int, # number of classes
                 epsilon: float = 1.0, # weight of poly1 term
                 reduction: str = "mean", # reduction method for loss
                 weight: Optional[torch.Tensor] = None # manual class weights
                ) -> None:
        "Polynomial cross entropy loss for improved training stability"
        super(Poly1CrossEntropyLoss, self).__init__()
        self.num_classes = num_classes
        self.epsilon = epsilon
        self.reduction = reduction
        self.weight = weight
        return

    def forward(self, logits: torch.Tensor, # predicted class probabilities [N, num_classes]
               labels: torch.Tensor # ground truth labels [N]
              ) -> torch.Tensor: # computed loss value
        "Compute poly cross-entropy loss"
        if len(labels.shape) == 2 and labels.shape[1] == self.num_classes:
            labels_onehot = labels.to(device = logits.device, dtype = logits.dtype)
            labels = torch.argmax(labels, dim = 1)
        else:
            labels_onehot = F.one_hot(labels, num_classes = self.num_classes).to(device = logits.device,
                                                                           dtype = logits.dtype)
        pt = torch.sum(labels_onehot * F.softmax(logits, dim = -1), dim = -1)
        CE = F.cross_entropy(input = logits,
                             target = labels,
                             reduction = 'none',
                             weight = self.weight,
                             label_smoothing = 0.1)
        poly1 = CE + self.epsilon * (1 - pt)
        if self.reduction == "mean":
            poly1 = poly1.mean()
        elif self.reduction == "sum":
            poly1 = poly1.sum()
        return poly1


def training_setup(model: torch.nn.Module, # graph neural network for analyzing glycans
                  lr: float, # learning rate
                  lr_patience: int = 4, # epochs before reducing learning rate
                  factor: float = 0.2, # factor to multiply lr on reduction
                  weight_decay: float = 0.0001, # regularization parameter
                  mode: str = 'multiclass', # type of prediction task
                  num_classes: int = 2, # number of classes for classification
                  gsam_alpha: float = 0. # if >0, uses GSAM instead of SAM optimizer
                 ) -> Tuple[torch.optim.Optimizer, torch.optim.lr_scheduler._LRScheduler, torch.nn.Module]: # optimizer, scheduler, criterion
    "prepares optimizer, learning rate scheduler, and loss criterion for model training"
    # Choose optimizer & learning rate scheduler
    if mode in {'multiclass', 'multilabel'}:
        optimizer_ft = SAM(model.parameters(), torch.optim.AdamW, alpha = gsam_alpha, lr = lr,
                           weight_decay = weight_decay)
        scheduler = torch.optim.lr_scheduler.ReduceLROnPlateau(optimizer_ft.base_optimizer, patience = lr_patience,
                                                               factor = factor)
    else:
        optimizer_ft = torch.optim.AdamW(model.parameters(), lr = lr,
                                         weight_decay = weight_decay)
        scheduler = torch.optim.lr_scheduler.ReduceLROnPlateau(optimizer_ft, patience = lr_patience,
                                                               factor = factor)
    # Choose loss function
    if mode == 'multiclass':
        if num_classes == 2:
            raise Exception("You have to set the number of classes via num_classes")
        criterion = Poly1CrossEntropyLoss(num_classes = num_classes).to(device)
    elif mode == 'multilabel':
        criterion = Poly1CrossEntropyLoss(num_classes = num_classes).to(device)
    elif mode == 'binary':
        criterion = Poly1CrossEntropyLoss(num_classes = 2).to(device)
    elif mode == 'regression':
        criterion = torch.nn.MSELoss().to(device)
    else:
        print("Invalid option. Please pass 'multiclass', 'multilabel', 'binary', or 'regression'.")
    return optimizer_ft, scheduler, criterion


<<<<<<< HEAD
def train_ml_model(X_train: pd.DataFrame | list, X_test: pd.DataFrame | list, y_train: list, y_test: list, mode: str = 'classification',
                  feature_calc: bool = False, return_features: bool = False, feature_set: list[str] = ['known', 'exhaustive'],
                  additional_features_train: pd.DataFrame | None = None,
                  additional_features_test: pd.DataFrame | None = None) -> Union[xgb.XGBModel, tuple[xgb.XGBModel, pd.DataFrame, pd.DataFrame]]:
    """wrapper function to train standard machine learning models on glycans\n
    | Arguments:
    | :-
    | X_train, X_test (list or dataframe): either lists of glycans (needs feature_calc = True) or motif dataframes such as from annotate_dataset
    | y_train, y_test (list): lists of labels
    | mode (string): 'classification' or 'regression'; default:'classification'
    | feature_calc (bool): set to True for calculating motifs from glycans; default:False
    | return_features (bool): whether to return calculated features; default:False
    | feature_set (list): which feature set to use for annotations, add more to list to expand; default:['known','exhaustive']; options are: 'known' (hand-crafted glycan features), 'graph' (structural graph features of glycans), and 'exhaustive' (all mono- and disaccharide features)
    | additional_features_train (dataframe): additional features (apart from glycans) to be used for training. Has to be of the same length as X_train; default:None
    | additional_features_test (dataframe): additional features (apart from glycans) to be used for evaluation. Has to be of the same length as X_test; default:None\n
    | Returns:
    | :-
    | Returns trained model"""
=======
def train_ml_model(X_train: Union[pd.DataFrame, List], # training data/glycans
                  X_test: Union[pd.DataFrame, List], # test data/glycans
                  y_train: List, # training labels
                  y_test: List, # test labels
                  mode: str = 'classification', # 'classification' or 'regression'
                  feature_calc: bool = False, # calculate motifs from glycans
                  return_features: bool = False, # return calculated features
                  feature_set: List[str] = ['known', 'exhaustive'], # feature set for annotations
                  additional_features_train: Optional[pd.DataFrame] = None, # additional training features
                  additional_features_test: Optional[pd.DataFrame] = None # additional test features
                 ) -> Union[xgb.XGBModel, Tuple[xgb.XGBModel, pd.DataFrame, pd.DataFrame]]: # trained model and optionally features
    "wrapper function to train standard machine learning models on glycans"
>>>>>>> add3192d
    # Choose model type
    if mode == 'classification':
        model = xgb.XGBClassifier(random_state = 42, n_estimators = 100,  max_depth = 3)
    elif mode == 'regression':
        model = xgb.XGBRegressor(random_state = 42, n_estimators = 100, objective = 'reg:squarederror')
    # Get features
    if feature_calc:
        print("\nCalculating Glycan Features...")
        X_train = annotate_dataset(X_train, feature_set = feature_set, condense = True)
        X_test = annotate_dataset(X_test, feature_set = feature_set, condense = True)
        # Get the difference between the columns
        missing_in_X_train = set(X_test.columns) - set(X_train.columns)
        missing_in_X_test = set(X_train.columns) - set(X_test.columns)
        # Fill in the missing columns
        for k in missing_in_X_train:
            X_train[k] = 0
        for k in missing_in_X_test:
            X_test[k] = 0
        X_train = X_train.apply(pd.to_numeric)
        X_test = X_test.apply(pd.to_numeric)
        if additional_features_train is not None:
            X_train = pd.concat([X_train, additional_features_train], axis = 1)
            X_test = pd.concat([X_test, additional_features_test], axis = 1)
    print("\nTraining model...")
    model.fit(X_train, y_train)
    # Keep track of column order & re-order test set accordingly
    cols_when_model_builds = model.get_booster().feature_names
    X_test = X_test[cols_when_model_builds]
    print("\nEvaluating model...")
    preds = model.predict(X_test)
    # Get metrics of trained model
    if mode == 'classification':
        out = accuracy_score(y_test, preds)
        print("Accuracy of trained model on separate validation set: " + str(out))
    elif mode == 'regression':
        out = mean_squared_error(y_test, preds)
        print("Mean squared error of trained model on separate validation set: " + str(out))
    if return_features:
        return model, X_train, X_test
    else:
        return model


def analyze_ml_model(model: xgb.XGBModel # trained ML model from train_ml_model
                   ) -> None:
    "plots relevant features for model prediction"
    # Get important features
    feat_imp = model.get_booster().get_score(importance_type = 'gain')
    feat_imp = pd.DataFrame(feat_imp, index = [0]).T
    feat_imp = feat_imp.sort_values(by = feat_imp.columns.values.tolist()[0], ascending = False)
    feat_imp = feat_imp[:10]
    # Plot important features
    sns.barplot(x = feat_imp.index.values.tolist(),
                y = feat_imp[feat_imp.columns.values.tolist()[0]],
                color = 'cornflowerblue')
    sns.despine(left = True, bottom = True)
    plt.xticks(rotation = 90)
    plt.xlabel('Important Variables')
    plt.ylabel('Relative Importance (Gain)')
    plt.title('Feature Importance')
    plt.tight_layout()
    plt.show()


def get_mismatch(model: xgb.XGBModel, # trained ML model from train_ml_model
                X_test: pd.DataFrame, # motif dataframe for validation
                y_test: List, # test labels
                n: int = 10 # number of returned misclassifications
               ) -> List[Tuple[Any, float]]: # misclassifications and predicted probabilities
    "analyzes misclassifications of trained machine learning model"
    # Get predictions
    preds = model.predict(X_test)
    preds_proba = model.predict_proba(X_test)
    # Get false predictions
    idx = [k for k in range(len(preds)) if preds[k] != y_test[k]]
    preds = X_test.iloc[idx, :].index.values.tolist()
    preds_proba = [preds_proba[k].tolist()[1] for k in idx]
    # Return the mismatches
    mismatch = [tuple([i, j]) for i, j in zip(preds, preds_proba)]
    return mismatch[:min(len(mismatch), n)]<|MERGE_RESOLUTION|>--- conflicted
+++ resolved
@@ -1,11 +1,7 @@
 import copy
 import time
 import math
-<<<<<<< HEAD
-from typing import Any, Callable, Union, Optional
-=======
 from typing import Any, Callable, Dict, List, Optional, Tuple, Union
->>>>>>> add3192d
 import numpy as np
 import pandas as pd
 import xgboost as xgb
@@ -89,7 +85,6 @@
     model.apply(_enable)
 
 
-<<<<<<< HEAD
 def train_model(model: torch.nn.Module, dataloaders: dict[str, torch.utils.data.DataLoader], criterion: torch.nn.Module,
                 optimizer: torch.optim.Optimizer, scheduler: torch.optim.lr_scheduler._LRScheduler,
                 num_epochs: int = 25, patience: int = 50, mode: str = 'classification', mode2: str = 'multi',
@@ -141,77 +136,6 @@
 
             for data in dataloaders[phase]:
                 # Get all relevant node attributes; top LectinOracle-style models, bottom SweetNet-style models
-=======
-def train_model(model: torch.nn.Module, # graph neural network for analyzing glycans
-               dataloaders: Dict[str, torch.utils.data.DataLoader], # dict with 'train' and 'val' loaders
-               criterion: torch.nn.Module, # PyTorch loss function
-               optimizer: torch.optim.Optimizer, # PyTorch optimizer
-               scheduler: torch.optim.lr_scheduler._LRScheduler, # PyTorch learning rate decay
-               num_epochs: int = 25, # number of epochs for training
-               patience: int = 50, # epochs without improvement until early stop
-               mode: str = 'classification', # 'classification', 'multilabel', or 'regression'
-               mode2: str = 'multi' # 'multi' or 'binary' classification
-              ) -> torch.nn.Module: # best model from training
-  "trains a deep learning model on predicting glycan properties"
-  since = time.time()
-  early_stopping = EarlyStopping(patience = patience, verbose = True)
-  best_model_wts = copy.deepcopy(model.state_dict())
-  best_loss = 100.0
-  epoch_mcc = 0
-  if mode != 'regression':
-      best_acc = 0.0
-  else:
-      best_acc = 100.0
-  val_losses = []
-  val_acc = []
-
-  for epoch in range(num_epochs):
-    print('Epoch {}/{}'.format(epoch, num_epochs - 1))
-    print('-'*10)
-
-    for phase in ['train', 'val']:
-      if phase == 'train':
-        model.train()
-      else:
-        model.eval()
-
-      running_loss = []
-      running_acc = []
-      running_mcc = []
-      for data in dataloaders[phase]:
-        # Get all relevant node attributes; top LectinOracle-style models, bottom SweetNet-style models
-        try:
-            x, y, edge_index, prot, batch = data.labels, data.y, data.edge_index, data.train_idx, data.batch
-            prot = prot.view(max(batch)+1, -1).to(device)
-        except:
-            x, y, edge_index, batch = data.labels, data.y, data.edge_index, data.batch
-        x = x.to(device)
-        if mode == 'multilabel':
-          y = y.view(max(batch)+1, -1).to(device)
-        else:
-          y = y.to(device)
-        edge_index = edge_index.to(device)
-        batch = batch.to(device)
-        optimizer.zero_grad()
-
-        with torch.set_grad_enabled(phase == 'train'):
-          # First forward pass
-          if mode+mode2 == 'classificationmulti' or mode+mode2 == 'multilabelmulti':
-              enable_running_stats(model)
-          try:
-              pred = model(prot, x, edge_index, batch)
-              loss = criterion(pred, y.view(-1, 1))
-          except:
-              pred = model(x, edge_index, batch)
-              loss = criterion(pred, y)
-
-          if phase == 'train':
-            loss.backward()
-            if mode+mode2 == 'classificationmulti' or mode+mode2 == 'multilabelmulti':
-                optimizer.first_step(zero_grad = True)
-                # Second forward pass
-                disable_running_stats(model)
->>>>>>> add3192d
                 try:
                     x, y, edge_index, prot, batch = data.labels, data.y, data.edge_index, data.train_idx, data.batch
                     prot = prot.view(max(batch) + 1, -1).to(device)
@@ -531,26 +455,6 @@
     return optimizer_ft, scheduler, criterion
 
 
-<<<<<<< HEAD
-def train_ml_model(X_train: pd.DataFrame | list, X_test: pd.DataFrame | list, y_train: list, y_test: list, mode: str = 'classification',
-                  feature_calc: bool = False, return_features: bool = False, feature_set: list[str] = ['known', 'exhaustive'],
-                  additional_features_train: pd.DataFrame | None = None,
-                  additional_features_test: pd.DataFrame | None = None) -> Union[xgb.XGBModel, tuple[xgb.XGBModel, pd.DataFrame, pd.DataFrame]]:
-    """wrapper function to train standard machine learning models on glycans\n
-    | Arguments:
-    | :-
-    | X_train, X_test (list or dataframe): either lists of glycans (needs feature_calc = True) or motif dataframes such as from annotate_dataset
-    | y_train, y_test (list): lists of labels
-    | mode (string): 'classification' or 'regression'; default:'classification'
-    | feature_calc (bool): set to True for calculating motifs from glycans; default:False
-    | return_features (bool): whether to return calculated features; default:False
-    | feature_set (list): which feature set to use for annotations, add more to list to expand; default:['known','exhaustive']; options are: 'known' (hand-crafted glycan features), 'graph' (structural graph features of glycans), and 'exhaustive' (all mono- and disaccharide features)
-    | additional_features_train (dataframe): additional features (apart from glycans) to be used for training. Has to be of the same length as X_train; default:None
-    | additional_features_test (dataframe): additional features (apart from glycans) to be used for evaluation. Has to be of the same length as X_test; default:None\n
-    | Returns:
-    | :-
-    | Returns trained model"""
-=======
 def train_ml_model(X_train: Union[pd.DataFrame, List], # training data/glycans
                   X_test: Union[pd.DataFrame, List], # test data/glycans
                   y_train: List, # training labels
@@ -563,7 +467,6 @@
                   additional_features_test: Optional[pd.DataFrame] = None # additional test features
                  ) -> Union[xgb.XGBModel, Tuple[xgb.XGBModel, pd.DataFrame, pd.DataFrame]]: # trained model and optionally features
     "wrapper function to train standard machine learning models on glycans"
->>>>>>> add3192d
     # Choose model type
     if mode == 'classification':
         model = xgb.XGBClassifier(random_state = 42, n_estimators = 100,  max_depth = 3)
