--- conflicted
+++ resolved
@@ -541,16 +541,11 @@
           bonds = []
           for bracket in re.finditer(r'[\[\(]([^\]\)]+)[\]\)]', linkages):
               if len(bonds) >= count: break
-<<<<<<< HEAD
               if 'Ac' in bracket.group(1):
                 residue = residue+'Ac'
                 nums = [int(x.strip()) for x in str(bracket.group(1)).split(',') if x!='Ac']
               else:
                 nums = [int(x.strip()) for x in bracket.group(1).split(',')]
-=======
-              if bracket.group(1) in ['Ac','s']: break
-              nums = [int(x.strip()) for x in bracket.group(1).split(',')]
->>>>>>> 30139654
               if 2 in nums:
                   for i, n in enumerate(nums):
                       if n == 2 and i+1 < len(nums):
