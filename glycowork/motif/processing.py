import pandas as pd
import copy
import json
import re
from random import choice
from functools import wraps
from collections import defaultdict
from pathlib import Path
from itertools import combinations
from typing import Dict, List, Set, Union, Optional, Callable, Tuple, Generator
from glycowork.glycan_data.loader import (unwrap, multireplace, df_glycan,
                                          find_nth, find_nth_reverse, lib, HexOS, HexNAcOS,
                                          linkages, Hex, HexNAc, dHex, Sia, HexA, Pen)

mapping_path = Path(__file__).parent / "common_names.json"
with open(mapping_path) as f:
    GLYCAN_MAPPINGS = json.load(f)

# for WURCS mapping, for consistency, preferrably the anomer x form
monosaccharide_mapping = {
    'a122h-1x_1-5': 'Ara',
    'a211h-1x_1-4': 'Araf',
    'a1d21m-1x_1-5': 'Col',
    'a1221m-1x_1-5': 'Fuc',
    'a2112m-1x_1-5': 'D-Fuc',
    'a2112h-1x_1-5': 'Gal',
    'a2122h-1x_1-5': 'Glc',
    'a2212h-1x_1-5': 'Gul',
    'axxxxh-1x_1-5': 'Hex',
    'a2121h-1x_1-5': 'Ido',
    'Aad21122h-2x_2-6': 'Kdn',
    'Aad1122h-2x_2-6': 'Kdo',
    'a1122h-1x_1-5': 'Man',
    'a2d22m-1x_1-5': 'Par',
    'a2211m-1x_1-5': 'Rha',
    'a1d22m-1x_1-5': 'Tyv',
    'a212h-1x_1-5': 'Xyl',

    'u2122h_2*N': 'GlcN',
    'a2121A-1x_1-5': 'IdoA',
    'a2112A-1x_1-5': 'GalA',
    'a2122A-1x_1-5': 'GlcA',
    'a2112h-1x_1-5_2*N': 'GalN',
    'a2112h-1x_1-4': 'Galf',

    'u2222h_2*NCC/3=O': 'AllNAc',
    'a2112h-1x_1-5_2*NCC/3=O': 'GalNAc',
    'a2122h-1x_1-5_2*NCC/3=O': 'GlcNAc',
    'a2212h-1x_1-5_2*NCC/3=O': 'GulNAc',
    'axxxxh-1x_1-5_2*NCC/3=O': 'HexNAc',
    'a1122h-1x_1-5_2*NCC/3=O': 'ManNAc',
    'a2122x_2*NCC/3=O': 'QuiNAc',

    'Aad21122h-2x_2-6_5*NCC/3=O': 'Neu5Ac',
    'Aad21122h-2x_2-6_5*NCCO/3=O': 'Neu5Gc',

    'a2112h-1x_1-5_2*NCC/3=O_?*OSO/3=O/3=O': 'GalNAcOS',
    'a2112h-1x_1-5_2*NCC/3=O_3*OSO/3=O/3=O': 'GalNAc3S',
    'a2112h-1x_1-5_2*NCC/3=O_4*OSO/3=O/3=O': 'GalNAc4S',
    'a2112h-1x_1-5_2*NCC/3=O_6*OSO/3=O/3=O': 'GalNAc6S',
    'a2122h-1x_1-5_2*NCC/3=O_?*OSO/3=O/3=O': 'GalNAcOS',
    'a2122h-1x_1-5_2*NCC/3=O_3*OSO/3=O/3=O': 'GalNAc3S',
    'a2122h-1x_1-5_2*NCC/3=O_4*OSO/3=O/3=O': 'GalNAc4S',
    'a2122h-1x_1-5_2*NCC/3=O_6*OSO/3=O/3=O': 'GlcNAc6S',
    'axxxxh-1x_1-5_2*NCC/3=O_?*OSO/3=O/3=O': 'HexNAcOS',
    'axxxxh-1x_1-5_2*NCC/3=O_3*OSO/3=O/3=O': 'HexNAc3S',
    'axxxxh-1x_1-5_2*NCC/3=O_4*OSO/3=O/3=O': 'HexNAc4S',
    'axxxxh-1x_1-5_2*NCC/3=O_6*OSO/3=O/3=O': 'HexNAc6S',
    'a1122h-1x_1-5_2*NCC/3=O_?*OSO/3=O/3=O': 'ManNAcOS',
    'a1122h-1x_1-5_2*NCC/3=O_3*OSO/3=O/3=O': 'ManNAc3S',
    'a1122h-1x_1-5_2*NCC/3=O_4*OSO/3=O/3=O': 'ManNAc4S',
    'a1122h-1x_1-5_2*NCC/3=O_6*OSO/3=O/3=O': 'ManNAc6S',

    'h2112h_2*NCC/3=O': 'GalNAc-ol',
    'Aad21122h-2x_2-6_4*OCC/3=O_5*NCC/3=O': 'Neu4Ac5Ac',
    'a2112h-1x_1-5_3*OC': 'Gal3Me',
    'a2112h-1x_1-5_6*OSO/3=O/3=O': 'Gal6S',
    'a2112h-1x_1-5_4*OSO/3=O/3=O': 'Gal4S',
    'a2122A-1x_1-5_?*OSO/3=O/3=O': 'GlcAOS',
    'a2122A-1x_1-5_3*OSO/3=O/3=O': 'GlcA3S',
    'a1122h-1x_1-5_6*PO/2O/2=O': 'Man6P',
    'a1122h-1x_1-5_6*OSO/3=O/3=O': 'Man6S',
    }

# for canonicalize_iupac
replace_dic = {'Nac': 'NAc', 'AC': 'Ac', 'Nc': 'NAc', 'Nue': 'Neu', 'NeuAc': 'Neu5Ac', 'NeuNAc': 'Neu5Ac', 'NeuGc': 'Neu5Gc',
                  'α': 'a', 'β': 'b', 'N(Gc)': 'NGc', 'GL': 'Gl', 'GaN': 'GalN', '(9Ac)': '9Ac', '5,9Ac2': '5Ac9Ac', '4,5Ac2': '4Ac5Ac',
                 'KDN': 'Kdn', 'OSO3': 'S', '-O-Su-': 'S', '(S)': 'S', 'SO3-': 'S', 'SO3(-)': 'S', 'H2PO3': 'P', '(P)': 'P', 'L-6dGal': 'Fuc',
                 '–': '-', ' ': '', 'ß': 'b', '.': '', '((': '(', '))': ')', '→': '-', '*': '', 'Ga(': 'Gal(', 'aa': 'a', 'bb': 'b', 'Pc': 'PCho',
                 'Glcp': 'Glc', 'Galp': 'Gal', 'Manp': 'Man', 'Fucp': 'Fuc', 'Neup': 'Neu', 'a?': 'a1',
                 '5Ac4Ac': '4Ac5Ac', '(-)': '(?1-?)', '(?-?)': '(?1-?)', '?-?)': '1-?)', '5ac': '5Ac', '-_': '-?'}
CANONICALIZE = re.compile('|'.join(map(re.escape, list(replace_dic.keys()))))


def min_process_glycans(glycan_list: List[str] # List of glycans in IUPAC-condensed format
                      ) -> List[List[str]]: # List of glycoletter lists
  "Convert list of glycans into a nested lists of glycoletters"
  return [k.replace('[', '').replace(']', '').replace('{', '').replace('}', '').replace(')', '(').split('(') for k in glycan_list]


def get_lib(glycan_list: List[str] # List of IUPAC-condensed glycan sequences
           ) -> Dict[str, int]: # Dictionary of glycoletter:index mappings
  "Returns dictionary mapping glycoletters to indices"
  # Convert to glycoletters & flatten & get unique vocab
  lib = sorted(set(unwrap(min_process_glycans(set(glycan_list)))))
  # Convert to dict
  return {k: i for i, k in enumerate(lib)}


def expand_lib(libr_in: Dict[str, int], # Existing dictionary of glycoletter:index
              glycan_list: List[str] # List of IUPAC-condensed glycan sequences
             ) -> Dict[str, int]: # Updated dictionary with new glycoletters
  "Updates libr with newly introduced glycoletters"
  libr = dict(libr_in)
  new_libr = get_lib(glycan_list)
  offset = len(libr)
  for k, v in new_libr.items():
    if k not in libr:
      libr[k] = v + offset
  return libr


def in_lib(glycan: str, # Glycan in IUPAC-condensed nomenclature
           libr: Dict[str, int] # Dictionary of glycoletter:index
          ) -> bool: # True if all glycoletters are in libr
  "Checks whether all glycoletters of glycan are in libr"
  glycan = min_process_glycans([glycan])[0]
  return set(glycan).issubset(libr.keys())


def get_possible_linkages(wildcard: str, # Pattern to match, ? can be wildcard
                         linkage_list: List[str] = linkages # List of linkages to search
                        ) -> Set[str]: # Matching linkages
  "Retrieves all linkages that match a given wildcard pattern"
  if '/' in wildcard:
    prefix = wildcard[:wildcard.index('-')].replace('?', '[ab?]')
    numbers = re.search(r'-(\d+(?:/\d+)*)', wildcard).group(1).split('/')
    base_pattern = f"{prefix}-({('|'.join(numbers))}|\\?)"
    return {l for l in linkage_list if re.compile(f'^{base_pattern}$').fullmatch(l)} | \
           ({f"{wildcard[:wildcard.index('-')]}-{'/'.join(sorted(combo))}"
             for combo in combinations(numbers, r = 2)} if len(numbers) > 2 else set())
  pattern = f"^{wildcard.replace('?', '[ab1-9?]')}$"
  return {l for l in linkage_list if re.compile(pattern).fullmatch(l)}


def get_possible_monosaccharides(wildcard: str # Monosaccharide type; options: Hex, HexNAc, dHex, Sia, HexA, Pen, HexOS, HexNAcOS
                               ) -> Set[str]: # Matching monosaccharides
  "Retrieves all matching common monosaccharides of a type"
  wildcard_dict = {'Hex': Hex, 'HexNAc': HexNAc, 'dHex': dHex, 'Sia': Sia, 'HexA': HexA, 'Pen': Pen,
                   'HexOS': HexOS, 'HexNAcOS': HexNAcOS,
                   'Monosaccharide': set().union(*[Hex, HexOS, HexNAc, HexNAcOS, dHex, Sia, HexA, Pen])}
  return wildcard_dict.get(wildcard, {})


def de_wildcard_glycoletter(glycoletter: str # Monosaccharide or linkage with wildcards
                          ) -> str: # Specific glycoletter instance
  "Retrieves a random specified instance of a general type (e.g., 'Gal' for 'Hex')"
  if '?' in glycoletter or '/' in glycoletter:
    return choice(list(get_possible_linkages(glycoletter)))
  elif monos := get_possible_monosaccharides(glycoletter):
    return choice(list(monos))
  else:
    return glycoletter


def bracket_removal(glycan_part: str # Residual part of glycan from glycan_to_graph
                  ) -> str: # Glycan part without interfering branches
  "Iteratively removes (nested) branches between start and end of glycan_part"
  regex = re.compile(r'\[[^\[\]]+\]')
  while regex.search(glycan_part):
    glycan_part = regex.sub('', glycan_part)
  return glycan_part


def presence_to_matrix(df: pd.DataFrame, # DataFrame with glycan occurrence
                      glycan_col_name: str = 'glycan', # Column name for glycans
                      label_col_name: str = 'Species' # Column name for labels
                     ) -> pd.DataFrame: # Matrix with labels as rows and glycan occurrences as columns
  "Converts a dataframe with glycan occurrence to absence/presence matrix"
  # Create a grouped dataframe where we count the occurrences of each glycan in each species group
  grouped_df = df.groupby([label_col_name, glycan_col_name]).size().unstack(fill_value = 0)
  return grouped_df.sort_index().sort_index(axis = 1)


def get_matching_indices(
    line: str, # Input string to search
    opendelim: str = '(', # Opening delimiter
    closedelim: str = ')' # Closing delimiter
    ) -> Union[Generator[Tuple[int, int, int], None, None], Optional[List[Tuple[int, int]]]]: # Yields (start pos, end pos, nesting depth)
  "Finds matching pairs of delimiters in a string, handling nested pairs and returning positions and depth;ref: https://stackoverflow.com/questions/5454322/python-how-to-match-nested-parentheses-with-regex"""
  stack = []
  pattern = r'[\[\]]' if opendelim == '[' else f'[{re.escape(opendelim)}{re.escape(closedelim)}]'
  for m in re.finditer(pattern, line):
      pos = m.start()
      if pos > 0 and line[pos-1] == '\\':
          # Skip escape sequence
          continue
      c = line[pos]
      if c == opendelim:
          stack.append(pos)
      elif c == closedelim and stack:
        yield (stack.pop() + 1, pos, len(stack))
      elif c == closedelim:
          print(f"Encountered extraneous closing quote at pos {pos}: '{line[pos:]}'")
  if stack:
    print(f"Unmatched opening delimiters at positions: {[p for p in stack]}")


def enforce_class(glycan: str, # Glycan in IUPAC-condensed nomenclature
                 glycan_class: str, # Glycan class (O, N, free, or lipid)
                 conf: Optional[float] = None, # Prediction confidence to override class
                 extra_thresh: float = 0.3 # Threshold to override class
                ) -> bool: # True if glycan is in glycan class
  "Determines whether glycan belongs to a specified class"
  pools = {
    'O': 'GalNAc|GalNAcOS|GalNAc[46]S|Man|Fuc|Gal|GlcNAc|GlcNAcOS|GlcNAc6S',
    'N': 'GlcNAc',
    'free': 'Glc|GlcOS|Glc3S|GlcNAc|GlcNAcOS|Gal|GalOS|Gal3S|Ins',
    'lipid': 'Glc|GlcOS|Glc3S|GlcNAc|GlcNAcOS|Gal|GalOS|Gal3S|Ins'
    }
  if glycan_class not in pools:
    return False
  glycan = glycan[:-3] if glycan.endswith('-ol') else glycan[:-4] if glycan.endswith('1Cer') else glycan
  truth = bool(re.search(f"({pools[glycan_class]})$", glycan))
  if truth and glycan_class in {'free', 'lipid', 'O'}:
    truth = not re.search(r'(GlcNAc\(b1-4\)GlcNAc|\[Fuc\(a1-6\)]GlcNAc)$', glycan)
  return conf > extra_thresh if not truth and conf is not None else truth


def get_class(glycan: str # Glycan in IUPAC-condensed nomenclature
            ) -> str: # Glycan class (repeat, O, N, free, lipid, lipid/free, or empty)
  "Determines glycan class"
  if glycan.startswith('['):
    return 'repeat'
  if glycan.endswith('-ol'):
    return 'free'
  if glycan.endswith(('1Cer', 'Ins')):
    return 'lipid'
  if glycan.endswith(('GlcNAc(b1-4)GlcNAc', '[Fuc(a1-6)]GlcNAc')):
    return 'N'
  if re.search(r'(GalNAc|GalNAcOS|GalNAc[46]S|Man|Fuc|Gal|GlcNAc|GlcNAcOS|GlcNAc6S)$', glycan):
    return 'O'
  if re.search(r'(Gal\(b1-4\)Glc|Gal\(b1-4\)\[Fuc\(a1-3\)\]Glc|Gal[36O]S\(b1-4\)Glc|Gal[36O]S\(b1-4\)\[Fuc\(a1-3\)\]Glc|Gal\(b1-4\)Glc[36O]S)$', glycan):
    return 'lipid/free'
  return ''


def canonicalize_composition(comp: str # Composition in Hex5HexNAc4Fuc1Neu5Ac2 or H5N4F1A2 format
                          ) -> Dict[str, int]: # Dictionary of monosaccharide:count
  "Converts composition from any common format to standardized dictionary"
  if '_' in comp:
    values = comp.split('_')
    temp = {"Hex": int(values[0]), "HexNAc": int(values[1]), "Neu5Ac": int(values[2]), "dHex": int(values[3])}
    return {k: v for k, v in temp.items() if v}
  elif comp.isdigit():
    temp = {"Hex": int(comp[0]), "HexNAc": int(comp[1]), "Neu5Ac": int(comp[2]), "dHex": int(comp[3])}
    return {k: v for k, v in temp.items() if v}
  elif comp[0].isdigit():
    comp = comp.replace(' ', '')
    if len(comp) < 5:
      temp = {"Hex": int(comp[0]), "HexNAc": int(comp[1]), "Neu5Ac": int(comp[2]), "dHex": int(comp[3])}
    else:
      temp = {"Hex": int(comp[0]), "HexNAc": int(comp[1]), "Neu5Ac": int(comp[2]), "Neu5Gc": int(comp[3]), "dHex": int(comp[4])}
    return {k: v for k, v in temp.items() if v}
  comp_dict = {}
  i = 0
  replace_dic = {"Neu5Ac": "NeuAc", "Neu5Gc": "NeuGc", '(': '', ')': '', ' ': '', '+': ''}
  comp = multireplace(comp, replace_dic)
  n = len(comp)
  # Dictionary to map letter codes to full names
  code_to_name = {'H': 'Hex', 'N': 'HexNAc', 'F': 'dHex', 'A': 'Neu5Ac', 'G': 'Neu5Gc', 'NeuGc': 'Neu5Gc', 'Gc': 'Neu5Gc',
                  'Hex': 'Hex', 'HexNAc': 'HexNAc', 'HexAc': 'HexNAc', 'Fuc': 'dHex', 'dHex': 'dHex', 'deHex': 'dHex', 'HexA': 'HexA',
                  'Neu5Ac': 'Neu5Ac', 'NeuAc': 'Neu5Ac', 'NeuNAc': 'Neu5Ac', 'HexNac': 'HexNAc', 'HexNc': 'HexNAc',
                  'Su': 'S', 's': 'S', 'Sul': 'S', 'p': 'P', 'Pent': 'Pen', 'Xyl': 'Pen', 'Man': 'Hex', 'GlcNAc': 'HexNAc', 'Deoxyhexose': 'dHex'}
  while i < n:
    # Code initialization
    code = ''
    # Read until you hit a number or the end of the string
    while i < n and not comp[i].isdigit():
      code += comp[i]
      i += 1
    # Initialize a variable to hold the number of occurrences
    num = 0
    # Parse the number following the code
    while i < n and comp[i].isdigit():
      num = num * 10 + int(comp[i])
      i += 1
    # Map code to full name and store in dictionary
    name = code_to_name.get(code, code)
    if name in comp_dict:
      comp_dict[name] += num
    else:
      comp_dict[name] = num
  return comp_dict


def IUPAC_to_SMILES(glycan_list: List[str] # List of IUPAC-condensed glycans
                   ) -> List[str]: # List of corresponding SMILES strings
  "Convert list of IUPAC-condensed glycans to isomeric SMILES using GlyLES"
  try:
    from glyles import convert
  except ImportError:
    raise ImportError("You must install the 'chem' dependencies to use this feature. Try 'pip install glycowork[chem]'.")
  if not isinstance(glycan_list, list):
    raise TypeError("Input must be a list")
  return [convert(g)[0][1] for g in glycan_list]


def linearcode_to_iupac(linearcode: str # Glycan in LinearCode format
                      ) -> str: # Basic IUPAC-condensed format
  "Convert glycan from LinearCode to barebones IUPAC-condensed format"
  replace_dic = {'G': 'Glc', 'ME': 'me', 'M': 'Man', 'A': 'Gal', 'NN': 'Neu5Ac', 'GlcN': 'GlcNAc', 'GN': 'GlcNAc',
                 'GalN': 'GalNAc', 'AN': 'GalNAc', 'F': 'Fuc', 'K': 'Kdn', 'W': 'Kdo', 'L': 'GalA', 'I': 'IdoA', 'PYR': 'Pyr', 'R': 'Araf', 'H': 'Rha',
                 'X': 'Xyl', 'B': 'Rib', 'U': 'GlcA', 'O': 'All', 'E': 'Fruf', '[': '', ']': '', 'me': 'Me', 'PC': 'PCho', 'T': 'Ac'}
  return multireplace(linearcode.split(';')[0], replace_dic)


def linearcode1d_to_iupac(linearcode: str # Glycan in LinearCode-1D format
                      ) -> str: # Basic IUPAC-condensed format
<<<<<<< HEAD
  replace_dic = {')': '[', '(': ']', 'G': 'Glc(a', 'A': 'Gal(b', 'Y': 'GlcNAc(b', 'M': 'Man(a', 'X': 'Xyl(b', 'F': 'Fuc(a',
                 'M?': 'Man(?', 'L': 'GlcA(b'}
=======
  replace_dic = {')': '[', '(': ']', 'G': 'Glc(a', 'A': 'Gal(b', 'Y': 'GlcNAc(b', 'M': 'Man(a', 'X': 'Xyl(b', 'F': 'Fuc(a', 'L': 'GlcA(b'}
>>>>>>> e8192e18
  glycan = multireplace(linearcode[::-1], replace_dic)
  return '('.join(re.sub(r'([a-zA-Z])(\d)(\d)', r'\1\2-\3)', glycan).replace("Man(a1-4)GlcNAc", "Man(b1-4)GlcNAc").split('(')[:-1])


def iupac_extended_to_condensed(iupac_extended: str # Glycan in IUPAC-extended format
                             ) -> str: # Basic IUPAC-condensed format
  "Convert glycan from IUPAC-extended to barebones IUPAC-condensed format"
  # Find all occurrences of the pattern and apply the changes
  def replace_pattern(match):
    # Move the α or β after the next opening parenthesis
    return f"{match.group('after')}{match.group('alpha_beta')}"
  # The regular expression looks for α-D- or β-D- followed by any characters until an open parenthesis
  pattern = re.compile(r"(?P<alpha_beta>[αβßab\?])-[DL]-(?P<after>[^\)]*\()")
  # Substitute the pattern in the string with our replace_pattern function
  adjusted_string = pattern.sub(replace_pattern, iupac_extended)
  adjusted_string = re.sub(r"-\(", "(", adjusted_string)
  adjusted_string = re.sub(r"\)-", ")", adjusted_string)
  adjusted_string = re.sub(r"\]-", "]", adjusted_string)
  return adjusted_string[:adjusted_string.rindex('(')]


def glycoct_to_iupac_int(glycoct: str, # GlycoCT format string
                        mono_replace: Dict[str, str], # Monosaccharide replacement mappings
                        sub_replace: Dict[str, str] # Substituent replacement mappings
                       ) -> Tuple[Dict[int, str], Dict[int, List[Tuple[str, int]]], Dict[int, int]]: # (Residue dict, IUPAC parts, Degrees)
  "Internal function for GlycoCT conversion"
  # Dictionaries to hold the mapping of residues and linkages
  residue_dic = {}
  iupac_parts = defaultdict(list)
  degrees = defaultdict(lambda:1)
  for line in glycoct.split('\n'):
    if len(line) < 1:
      continue
    if line.startswith('RES'):
      residues = True
    elif line.startswith('LIN'):
      residues = False
    elif residues:
      parts = line.split(':')
      #monosaccharide
      if parts[0][-1] == 'b':
        res_id = int(parts[0][:-1])
        res_type = parts[1].split('-')[1] + parts[1].split('-')[0].replace('x', '?')
        suffix = 'f' if parts[2].startswith('4') else 'A' if (len(parts) == 4 and parts[3].startswith('a')) else ''
        clean_mono = multireplace(res_type, mono_replace)
        if suffix:
          clean_mono = clean_mono[:-1] + suffix + clean_mono[-1]
        residue_dic[res_id] = clean_mono
      #modification
      elif parts[0][-1] == 's':
        tgt = ')' + str(int(parts[0][:-1]))+'n'
        pattern = re.escape(tgt)
        matched = re.search(pattern, glycoct)
        if matched:
          start_index = matched.start()
          stretch = glycoct[:start_index]
          stretch = stretch[stretch.rindex(':'):]
          numerical_part = re.search(r'\d+', stretch)
          res_id = int(numerical_part.group())
        else:
          res_id = max(residue_dic.keys())
        res_type = multireplace(parts[1], sub_replace)
        residue_dic[res_id] = residue_dic[res_id][:-1] + res_type + residue_dic[res_id][-1]
    #linkage
    elif len(line) > 0:
      line = line.replace('-1', '?')
      line = re.sub(r"\d\|\d", "?", line)
      parts = re.findall(r'(\d+)[do]\(([\d\?]+)\+(\d+)\)(\d+)', line)[0]
      parent_id, child_id = int(parts[0]), int(parts[3])
      link_type = f"{residue_dic.get(child_id, 99)}({parts[2]}-{parts[1]})"
      if link_type.startswith('99') and parts[1] not in ['2', '5']:
        residue_dic[parent_id] = re.sub(r'(O)(?=S|P|Ac|Me)', parts[1], residue_dic[parent_id], count = 1)
      if not link_type.startswith('99'):
        iupac_parts[parent_id].append((f"{parts[2]}-{parts[1]}", child_id))
        degrees[parent_id] += 1
  for r in residue_dic:
    if r not in degrees:
      degrees[r] = 1
  return residue_dic, iupac_parts, degrees


def glycoct_build_iupac(iupac_parts: Dict[int, List[Tuple[str, int]]], # IUPAC format components
                       residue_dic: Dict[int, str], # Residue mappings
                       degrees: Dict[int, int] # Node degrees
                      ) -> str: # IUPAC-condensed format
  "Build IUPAC string from GlycoCT components"
  start = min(residue_dic.keys())
  iupac = residue_dic[start]
  inverted_residue_dic = {}
  inverted_residue_dic.setdefault(residue_dic[start], []).append(start)
  for parent, children in iupac_parts.items():
    child_strings, i, last_child = [], 0, 0
    children_degree = [degrees[c[1]] for c in children]
    children = [x for _, x in sorted(zip(children_degree, children), reverse = True)]
    for child in children:
      prefix = '[' if degrees[child[1]] == 1 else ''
      suffix = ']' if children.index(child) > 0 else ''
      child_strings.append(prefix + residue_dic[child[1]] + '(' + child[0] + ')' + suffix)
      idx = inverted_residue_dic[residue_dic[parent]].index(parent)+1 if residue_dic[parent] in inverted_residue_dic else 0
      pre = iupac[:find_nth_reverse(iupac, residue_dic[parent], idx, ignore_branches = True)] if idx else ''
      if i > 0 and residue_dic[child[1]] == residue_dic[last_child]:
        inverted_residue_dic.setdefault(residue_dic[child[1]], []).insert(-1, child[1])
      elif (residue_dic[child[1]] in pre):
        county = pre.count(residue_dic[child[1]])
        inverted_residue_dic.setdefault(residue_dic[child[1]], []).insert(-county, child[1])
      else:
        inverted_residue_dic.setdefault(residue_dic[child[1]], []).append(child[1])
      i += 1
      last_child = child[1]
    prefix = ']' if degrees[parent] > 2 and len(children) == 1 else ''
    nth = [k.index(parent) for k in inverted_residue_dic.values() if parent in k][0] + 1
    idx = find_nth_reverse(iupac, residue_dic[parent], nth, ignore_branches = True)
    iupac = iupac[:idx] + ''.join(child_strings) + prefix + iupac[idx:]
  return iupac.strip('[]')


def glycoct_to_iupac(glycoct: str # Glycan in GlycoCT format
                    ) -> str: # Basic IUPAC-condensed format
  "Convert glycan from GlycoCT to barebones IUPAC-condensed format"
  floating_part, floating_bits = '', []
  mono_replace = {'dglc': 'Glc', 'dgal': 'Gal', 'dman': 'Man', 'lgal': 'Fuc', 'dgro': 'Neu', 'lido': 'Ido',
                  'dxyl': 'Xyl', 'dara': 'D-Ara', 'lara': 'Ara', 'HEX': 'Hex', 'lman': 'Rha', 'lxyl': 'Col', 'dgul': 'Gul'}
  sub_replace = {'n-acetyl': 'NAc', 'sulfate': 'OS', 'phosphate': 'OP', 'n-glycolyl': '5Gc',
                 'acetyl': 'OAc', 'methyl': 'OMe'}
  global_replace = {'dman-OCT': 'Kdo'}
  glycoct = multireplace(glycoct, global_replace)
  if len(glycoct.split("UND")) > 1:
    floating_bits = glycoct.split("UND")[2:]
    floating_bits = ["RES" + f.split('RES')[1] for f in floating_bits]
    glycoct = glycoct.split("UND")[0]
  # Split the input by lines and iterate over them
  residue_dic, iupac_parts, degrees = glycoct_to_iupac_int(glycoct, mono_replace, sub_replace)
  if floating_bits:
    for f in floating_bits:
      residue_dic_f, iupac_parts_f, degrees_f = glycoct_to_iupac_int(f, mono_replace, sub_replace)
      expr = "(1-?)}"
      if len(residue_dic_f) == 1:
        floating_part += f"{'{'}{list(residue_dic_f.values())[0]}{expr}"
      else:
        part = glycoct_build_iupac(iupac_parts_f, residue_dic_f, degrees_f)
        floating_part += f"{'{'}{part}{expr}"
  # Build the IUPAC-condensed string
  iupac = glycoct_build_iupac(iupac_parts, residue_dic, degrees)
  iupac = floating_part + iupac[:-1]
  pattern = re.compile(r'([ab\?])\(')
  iupac = pattern.sub(lambda match: f"({match.group(1)}", iupac)
  iupac = re.sub(r'(\?)(?=S|P|Me)', 'O', iupac)
  iupac = re.sub(r'([1-9\?O](S|P|Ac|Me))NAc', r'NAc\1', iupac)
  if ']' in iupac and iupac.index(']') < iupac.index('['):
    iupac = iupac.replace(']', '', 1)
  return iupac.replace('[[', '[').replace(']]', ']').replace('Neu(', 'Kdn(')


def get_mono(token: str # WURCS monosaccharide token
           ) -> str: # Monosaccharide with anomeric state
  "Map WURCS token to monosaccharide with anomeric state"
  token = 'a' + token[1:].replace('h', 'h-1x_1-5', 1) if token.startswith('u') else token
  anomer = token[token.index('_')-1]
  if token in monosaccharide_mapping:
    mono = monosaccharide_mapping[token]
  else:
    for a in ['a', 'b', 'x']:
      if a != anomer:
        token = token[:token.index('_')-1] + a + token[token.index('_'):]
        mono = monosaccharide_mapping.get(token, None)
        if mono:
          break
    if not mono:
      raise Exception(f"Token {token} not recognized.")
  mono += anomer if anomer in ['a', 'b'] else '?'
  return mono


def wurcs_to_iupac(wurcs: str # Glycan in WURCS format
                  ) -> str: # Basic IUPAC-condensed format
  "Convert glycan from WURCS to barebones IUPAC-condensed format"
  wurcs = wurcs[wurcs.index('/')+1:]
  pattern = r'\b([a-z])\d(?:\|\1\d)+\}?|\b[a-z](\d)(?:\|[a-z]\2)+\}?'
  additional_pattern = r'\b([a-z])\?(?:\|\w\?)+\}?'
  def replacement(match):
    text = match.group(0)
    if '|' in text and text[-1].isdigit():  # Case like r3|r6
      letter = text[0]
      nums = [c for c in text if c.isdigit()]
      return f'{letter}{nums[0]}*{nums[1]}'
    return f'{match.group(1)}?' if match.group(1) else f'?{match.group(2)}'
  wurcs = re.sub(pattern, replacement, wurcs)
  wurcs = re.sub(additional_pattern, '?', wurcs)
  floating_part, floating_parts = '', []
  parts = wurcs.split('/')
  topology = parts[-1].split('_')
  monosaccharides = '/'.join(parts[1:-2]).strip('[]').split('][')
  connectivity = parts[-2].split('-')
  connectivity = {chr(97 + i): int(num) for i, num in enumerate(connectivity)}
  degrees = {c: ''.join(topology).count(c) for c in connectivity}
  inverted_connectivity, iupac_parts = {}, []
  for link in topology:
    if '-' not in link:
      return get_mono(monosaccharides[0])
    source, target = link.split('-')
    source_index, source_carbon = connectivity[source[:-1]], source[-1]
    source_mono = get_mono(monosaccharides[int(source_index)-1])
    if target[0] == '?':
      floating_part += f"{'{'}{source_mono}(1-{target[1:]}){'}'}"
      floating_parts.append(source[0])
      continue
    target_index, target_carbon = connectivity[target[0]], target[1:]
    target_mono = get_mono(monosaccharides[int(target_index)-1])
    if '*' in target[1:]:  # Ultra-narrow wildcards
      target_carbon = '/'.join(target[1:].split('*'))
      iupac_parts.append((f"{source_mono}({source_carbon}-{target_carbon}){target_mono}", source[0], target[0]))
    elif '?' in target:
      iupac_parts.append((f"{source_mono}({source_carbon}-{target_carbon}){target_mono}", source[0], target[0]))
    else:
      iupac_parts.append((f"{target_mono}({target_carbon}-{source_carbon}){source_mono}", target[0], source[0]))
  degrees_for_brackets = copy.deepcopy(degrees)
  iupac_parts = sorted(iupac_parts, key = lambda x: x[2])
  iupac = iupac_parts[0][0]
  inverted_connectivity.setdefault(connectivity[iupac_parts[0][2]], []).append(iupac_parts[0][2])
  inverted_connectivity.setdefault(connectivity[iupac_parts[0][1]], []).append(iupac_parts[0][1])
  degrees_for_brackets[iupac_parts[0][2]] -= 1
  prefix = '[' if degrees[iupac_parts[0][1]] == 1 else ''
  suffix = ']' if prefix == '[' and iupac_parts[0][2] == 'a' else ''
  iupac = prefix + iupac[:iupac.index(')')+1] + suffix + iupac[iupac.index(')')+1:]
  iupac = floating_part + iupac
  for fp in floating_parts:
    inverted_connectivity.setdefault(connectivity[fp], []).append(fp)
  for parts, tgt, src in iupac_parts[1:]:
    indices = [k.index(src) for k in inverted_connectivity.values() if src in k]
    nth = (indices[0] if indices else 0) + 1
    overlap = parts.split(')')[-1]
    ignore = True if degrees[src] > 2 or (degrees[src] == 2 and src == 'a') else False
    idx = find_nth_reverse(iupac, overlap, nth, ignore_branches = ignore)
    prefix = '[' if degrees[tgt] == 1 else ''
    suffix = ']' if (degrees[src] > 2 and degrees_for_brackets[src] < degrees[src]) or (degrees[src] == 2 and degrees_for_brackets[src] < degrees[src] and src == 'a') or (degrees[src] > 3 and degrees[tgt] == 1) or (degrees[tgt] == 1 and src =='a')  else ''
    iupac = iupac[:idx] + prefix + parts.split(')')[0]+')' + suffix + iupac[idx:]
    degrees_for_brackets[src] -= 1
    insertion_idx = iupac[:idx].count(parts.split(')')[0][:-4])
    if insertion_idx > 0:
      inverted_connectivity.setdefault(connectivity[tgt], []).insert(-insertion_idx, tgt)
    else:
      inverted_connectivity.setdefault(connectivity[tgt], []).append(tgt)
  iupac = iupac[:-1].strip('[]').replace('}[', '}').replace('{[', '{')
  pattern = re.compile(r'([ab\?])\(')
  iupac = pattern.sub(lambda match: f"({match.group(1)}", iupac)
  # Define the pattern to find two ][ separated by a string with exactly one (
  pattern = r'(\]\[[^\[\]]*\([^][]*\)\][^\[\]]*)\]\['
  iupac = re.sub(pattern, r'\1[', iupac)
  if ']' in iupac and '[' in iupac and iupac.index(']') < iupac.index('['):
    iupac = iupac.replace(']', '', 1)
  if '[' in iupac and ']' not in iupac[iupac.index('['):]:
    iupac = iupac[:iupac.rfind(')')+1] + ']' + iupac[iupac.rfind(')')+1:]
  def remove_first_unmatched_opening_bracket(s):
    balance = 0
    for i, char in enumerate(s):
      balance += (char == '[') - (char == ']')
      if balance < 0:
        return s[:i] + s[i + 1:]
    return s
  return remove_first_unmatched_opening_bracket(iupac)


def oxford_to_iupac(oxford: str # Glycan in Oxford format
                   ) -> str: # Glycan in IUPAC-condensed format
  "Convert glycan from Oxford to IUPAC-condensed format"
  oxford = re.sub(r'\([^)]*\)', '', oxford).strip().split('/')[0]
  antennae = {}
  iupac = "Man(a1-3)[Man(a1-6)]Man(b1-4)GlcNAc(b1-4)GlcNAc"
  mapping_dict = {"A": "GlcNAc(b1-?)", "G": "Gal(b1-?)", "S": "Neu5Ac(a2-?)",
                  "Sg": "Neu5Gc(a2-?)", "Ga": "Gal(a1-?)", "GalNAc": "GalNAc(?1-?)",
                  "Lac": "Gal(b1-?)GlcNAc(b1-?)", "F": "Fuc(a1-?)", "LacDiNAc": "GalNAc(b1-4)GlcNAc(b1-?)"}
  hardcoded = {"M3": "Man(a1-3)[Man(a1-6)]Man(b1-4)GlcNAc(b1-4)GlcNAc",
               "M4": "Man(a1-?)Man(a1-?)[Man(a1-?)]Man(b1-4)GlcNAc(b1-4)GlcNAc",
               "M9": "Man(a1-2)Man(a1-2)Man(a1-3)[Man(a1-2)Man(a1-3)[Man(a1-2)Man(a1-6)]Man(a1-6)]Man(b1-4)GlcNAc(b1-4)GlcNAc",
               "M10": "Glc(a1-3)Man(a1-2)Man(a1-2)Man(a1-3)[Man(a1-2)Man(a1-3)[Man(a1-2)Man(a1-6)]Man(a1-6)]Man(b1-4)GlcNAc(b1-4)GlcNAc",
               "M11": "Glc(a1-3)Glc(a1-3)Man(a1-2)Man(a1-2)Man(a1-3)[Man(a1-2)Man(a1-3)[Man(a1-2)Man(a1-6)]Man(a1-6)]Man(b1-4)GlcNAc(b1-4)GlcNAc",
               "M12": "Glc(a1-2)Glc(a1-3)Glc(a1-3)Man(a1-2)Man(a1-2)Man(a1-3)[Man(a1-2)Man(a1-3)[Man(a1-2)Man(a1-6)]Man(a1-6)]Man(b1-4)GlcNAc(b1-4)GlcNAc"}
  if oxford in hardcoded:
    return hardcoded[oxford]
  if "Sulf" in oxford:
    sulf = oxford[oxford.index("Sulf")+4]
    sulf = int(sulf) if sulf.isdigit() else 1
    oxford = oxford.replace("Sulf", '')
  else:
    sulf = 0
  if 'B' in oxford:
    split = iupac.index(']')
    iupac = iupac[:split+1] + "[GlcNAc(b1-4)]" + iupac[split+1:]
  elif 'X' in oxford:
    split = iupac.index(']')
    iupac = iupac[:split+1] + "[Xyl(b1-2)]" + iupac[split+1:]
  if oxford.startswith('F'):
    split = iupac.rindex(')')
    fuc = "[Fuc(a1-3)]" if "X" in oxford else "[Fuc(a1-6)]"
    iupac = iupac[:split+1] + fuc + iupac[split+1:]
  if 'F' in oxford[1:]:
    nth = oxford.count('F')
    antennae["F"] = int(oxford[find_nth(oxford, "F", nth)+1])
  floaty = ''
  if 'M' in oxford:
    M_count = int(oxford[oxford.index("M")+1]) - 3
    for m in range(M_count):
      floaty += "{Man(a1-?)}"
  oxford_wo_branches = bracket_removal(oxford)
  branches = {"A": int(oxford_wo_branches[oxford_wo_branches.index("A")+1]) if "A" in oxford_wo_branches and oxford_wo_branches[oxford_wo_branches.index("A")+1] != "c" else 0,
              "G": int(oxford_wo_branches[oxford_wo_branches.index("G")+1]) if "G" in oxford_wo_branches and oxford_wo_branches[oxford_wo_branches.index("G")+1] != "a" else 0,
              "S": int(oxford_wo_branches[oxford_wo_branches.index("S")+1]) if "S" in oxford_wo_branches and oxford_wo_branches[oxford_wo_branches.index("S")+1] != "g" else 0}
  extras = {"Sg": int(oxford_wo_branches[oxford_wo_branches.index("Sg")+2]) if "Sg" in oxford_wo_branches else 0,
            "Ga": int(oxford_wo_branches[oxford_wo_branches.index("Ga")+2]) if "Ga" in oxford_wo_branches else 0,
            "Lac": int(oxford_wo_branches[oxford_wo_branches.index("Lac")+3]) if "Lac" in oxford_wo_branches and oxford_wo_branches[oxford_wo_branches.index("Lac")+3] != "D" else 0,
            "LacDiNAc": 1 if "LacDiN" in oxford_wo_branches else 0}
  specified_linkages = {'Neu5Ac(a2-?)': oxford[oxford.index("S")+2:] if branches['S'] else []}
  specified_linkages = {k: [int(n) for n in v[:v.index(']')].split(',')] for k, v in specified_linkages.items() if v}
  built_branches = []
  while sum(branches.values()) > 0:
    temp = ''
    for c in ["S", "G", "A"]:
      if branches[c] > 0:
        temp += mapping_dict[c]
        branches[c] -= 1
    if temp:
      built_branches.append(temp)
  i = 0
  for b in built_branches:
    if i == 0:
      iupac = b + iupac
    elif i == 1:
      split = iupac.index("[Man")
      iupac = iupac[:split+1] + b + iupac[split+1:]
    elif i == 2:
      split = iupac.index("Man")
      iupac = iupac[:split] + "[" + b + "]" + iupac[split:]
    elif i == 3:
      split = find_nth(iupac, "Man", 2)
      iupac = iupac[:split] + "[" + b + "]" + iupac[split:]
    i += 1
  for e,v in extras.items():
    while v > 0:
      if iupac.startswith("Gal(b"):
        iupac = mapping_dict[e] + iupac
      elif "[Gal(b" in iupac:
        split = iupac.index("[Gal(b")
        iupac = iupac[:split+1] + mapping_dict[e] + iupac[split+1:]
      else:
        iupac = mapping_dict[e] + iupac
      v -= 1
  if antennae:
    for k, v in antennae.items():
      while v > 0:
        if "Gal(b1-?)Glc" in iupac:
          split = iupac.index("Gal(b1-?)Glc")
          iupac = iupac[:split+len("Gal(b1-?)")] + "[" + mapping_dict[k] + "]" + iupac[split+len("Gal(b1-?)"):]
        else:
          split =  iupac.index("GalNAc(b1-4)Glc")
          iupac = iupac[:split+len("GalNAc(b1-4)")] + "[" + mapping_dict[k] + "]" + iupac[split+len("GalNAc(b1-4)"):]
        v -= 1
  iupac = iupac.replace("GlcNAc(b1-?)[Neu5Ac(a2-?)]Man", "[Neu5Ac(a2-?)]GlcNAc(b1-?)Man")
  for k, v in specified_linkages.items():
    if v:
      for vv in v:
        iupac = iupac.replace(k, k[:-2]+str(vv)+')', 1)
  while "Neu5Ac(a2-8)G" in iupac:
    iupac = iupac.replace("Neu5Ac(a2-8)G", "G", 1)
    idx = [m.start() for m in re.finditer(r'(?<!8\))Neu5Ac\(a2-[3|6|\?]\)', iupac)][0]
    iupac = iupac[:idx] + "Neu5Ac(a2-8)" + iupac[idx:]
  while "[Neu5Ac(a2-8)]" in iupac:
    iupac = iupac.replace("[Neu5Ac(a2-8)]", "", 1)
    idx = [m.start() for m in re.finditer(r'(?<!8\))Neu5Ac\(a2-[3|6|\?]\)', iupac)][0]
    iupac = iupac[:idx] + "Neu5Ac(a2-8)" + iupac[idx:]
  while sulf > 0:
    iupac = iupac.replace("Gal(", "GalOS(", 1)
    sulf -= 1
  return floaty + iupac.strip('[]')


def glycam_to_iupac(glycan: str # Glycan in GLYCAM nomenclature
                    ) -> str: # Basic IUPAC-condensed format
  "Convert glycan from GLYCAM to IUPAC-condensed format"
  pattern = r'(?:[DL])|(?:\[(\d+[SP]+)\])'
  glycan = '-'.join(glycan.split('-')[:-1])[:-2]
  glycan = re.sub(pattern, lambda m: m.group(1) if m.group(1) else '', glycan)
  return glycan.replace('[', '(').replace(']', ')')


def glycoworkbench_to_iupac(glycan: str # Glycan in GlycoWorkBench nomenclature
                            ) -> str: # Basic IUPAC-condensed format
  """Convert GlycoWorkBench nomenclature to IUPAC-condensed format."""
  glycan = glycan.replace('D-', '').replace('L-', '').replace("--?[", '')  # Remove D- and L- prefixes
  repeat_pattern = r'--(\d+)\[(.*?)\]'
  main_part = glycan.split('$MONO')[0]
  while re.search(repeat_pattern, main_part):
    match = re.search(repeat_pattern, main_part)
    repeat_count = int(match.group(1))
    repeat_unit = match.group(2)
    expanded = repeat_unit * repeat_count
    main_part = main_part[:match.start()] + expanded + main_part[match.end():]
  glycan = (main_part + glycan[glycan.index('$MONO'):] if '$MONO' in glycan else main_part).replace("--?]", '')
  # Handle floating parts if present
  floaty_parts = []
  if '}' in glycan:
    glycan, floaty_section = glycan.split('}')
    floaty_section = floaty_section.split('$MONO')[0]
    # Process floating sections into parts
    content = floaty_section.strip('()')
    content = re.sub(r'\(+', '(', content)
    parts = [part.strip('()') for part in re.split(r'\)\-\-', content) if part]
    # Convert each floating part to IUPAC format
    for part in parts:
      new_float = ''.join(part.split(',p'))
      processed_monos = [f"{x.split(',')[0][3:]}({x[1]}{x[2]}-{x[0]})".strip('-') for x in new_float.split('--') if x]
      floaty_parts.append(''.join(processed_monos[::-1]))
  # Process main glycan structure
  split_monos = [x for x in glycan.split('$MONO')[0].split('--')[1:] if x != '?']
  if ',' not in split_monos[-1]:
    split_monos[-1] = split_monos[-1] + ',p'
  # Convert monosaccharides to IUPAC format
  converted_monos = [f"{x[1:]}(?1-?)" if re.match(r"^\?[A-Z]", x) else
                     f"{x.split(',')[0][3:]}{'f' if ',f' in x else ''}({x[1]}{x[2]}-{x[0]})" +
                     "".join(re.findall("[()]+", y)).replace("(","]").replace(")","[")
                     for x, y in zip(split_monos, glycan.split('--'))]
  converted_glycan = ''.join(converted_monos[::-1])
  # Fix double branch notation if present
  if ']]' in converted_glycan:
    double_brack_idx = converted_glycan.index(']]')
    branch_str = converted_glycan[:double_brack_idx + 2]
    second_brack_end = [(m.start(0), m.end(0)) for m in re.finditer(re.escape('['), branch_str)][-1][0]
    converted_glycan = branch_str[:second_brack_end] + ']' + branch_str[second_brack_end:-1] + converted_glycan[double_brack_idx+2:]
  if floaty_parts:  # Add floating parts to final structure
    converted_glycan = ''.join(f"{{{part}}}" for part in floaty_parts) + converted_glycan
  converted_glycan = re.sub(r'([SP])[\)\(]*\?1-\?\)\[(.*?)\]([^(]+)', r'\2\3O\1', converted_glycan)  # O-sulfate/phosphate case
  converted_glycan = re.sub(r'([SP])[\)\(]*\?1-(\d)\)\[(.*?)\]([^(]+)', r'\3\4\2\1', converted_glycan)  # numbered sulfate/phosphate
  converted_glycan = converted_glycan.replace('((', '(').replace('))', ')')
  return f"{converted_glycan[:-6]}-ol" if 'freeEnd' in glycan else converted_glycan[:-6]


def glytoucan_to_glycan(ids: List[str], # List of GlyTouCan IDs or glycans
                       revert: bool = False # Whether to map glycans to IDs; default:False
                      ) -> List[str]: # List of glycans or IDs
    "Convert between GlyTouCan IDs and IUPAC-condensed glycans"
    if not hasattr(glytoucan_to_glycan, 'glycan_dict'):
      glytoucan_to_glycan.glycan_dict = dict(zip(df_glycan.glytoucan_id, df_glycan.glycan))
      glytoucan_to_glycan.id_dict = dict(zip(df_glycan.glycan, df_glycan.glytoucan_id))
    lookup = glytoucan_to_glycan.id_dict if revert else glytoucan_to_glycan.glycan_dict
    result , not_found = [], []
    for item in ids:
      if item in lookup:
        result.append(lookup[item])
      else:
        result.append(item)
        not_found.append(item)
    # Print missing items if any
    if not_found:
      msg = 'glycans' if revert else 'IDs'
      print(f'These {msg} are not in our database: {not_found}')
    return result


def check_nomenclature(glycan: str # Glycan string to check
                     ) -> None: # Prints reason if not convertible
  "Check whether glycan has correct nomenclature for glycowork"
  if not isinstance(glycan, str):
    raise TypeError("Glycan sequences must be formatted as strings")
  if '@' in glycan:
    raise ValueError("Seems like you're using SMILES. We currently can only convert IUPAC-->SMILES; not the other way around.")


def sanitize_iupac(glycan: str # Glycan string to check
                   ) -> str: # Sanitized glycan string
  """Sanitize IUPAC glycan sequence by identifying and correcting chemical impossibilities."""
  # Handle NAc special case (any sugar with NAc can't have linkage at position 2)
  glycan = re.sub(r'([A-Za-z]+)\(([ab?][1-2])-2\)([A-Za-z]+NAc)', r'\1(\2-?)\3', glycan)
  # Handle modifications (can't have a linkage to a position that's modified)
  glycan = re.sub(r'\(([ab?][1-2])-(\d)\)([A-Za-z]+\2[A-Z])', r'(\1-?)\3', glycan)
  # Handle branched cases with same linkage position
  for match in re.finditer(r'([A-Za-z]+)\(([ab?][1-2])-(\d)\)\[((?:[A-Za-z]+\([ab?][1-2]-\d\))*)([A-Za-z]+)\(([ab?][1-2])-(\3)\)\]', glycan):
    glycan = glycan.replace(match.group(0), f'{match.group(1)}({match.group(2)}-?)[{match.group(4)}{match.group(5)}({match.group(6)}-?)]')
  return glycan


def canonicalize_iupac(glycan: str # Glycan sequence in any supported format
                     ) -> str: # Standardized IUPAC-condensed format
  "Convert glycan from IUPAC-extended, LinearCode, GlycoCT, WURCS, Oxford, GLYCAM, GlycoWorkBench, and GlyTouCanIDs to standardized IUPAC-condensed format"
  glycan = glycan.strip().replace('–', '-').replace(' ', '')
  mapped_glycan = GLYCAN_MAPPINGS.get(glycan.lower())
  if mapped_glycan:
    return mapped_glycan
  # Check for different nomenclatures: LinearCode, IUPAC-extended, GlycoCT, WURCS, Oxford, GLYCAM, GlycoWorkBench, GlyTouCanIDs
  if ';' in glycan:
    glycan = linearcode_to_iupac(glycan)
  elif glycan.startswith('0'):
    glycan = linearcode1d_to_iupac(glycan)
  elif '-D-' in glycan:
    glycan = iupac_extended_to_condensed(glycan)
  elif 'RES' in glycan:
    glycan = glycoct_to_iupac(glycan)
  elif '=' in glycan:
    glycan = wurcs_to_iupac(glycan)
  elif glycan.endswith('-OH'):
    glycan = glycam_to_iupac(glycan)
  elif 'End--' in glycan:
    glycan = glycoworkbench_to_iupac(glycan)
  elif bool(re.match(r'^G\d+', glycan)):
    glycan = glytoucan_to_glycan([glycan])[0]
  elif not isinstance(glycan, str) or '@' in glycan:
    check_nomenclature(glycan)
  elif ((glycan[-1].isdigit() and bool(re.search("[A-Z]", glycan))) or (glycan[-2].isdigit() and glycan[-1] == ']') or glycan.endswith(('B', 'LacDiNAc'))) and 'e' not in glycan and '-' not in glycan:
    glycan = oxford_to_iupac(glycan)
  # Canonicalize usage of monosaccharides and linkages
  glycan = CANONICALIZE.sub(lambda mo: replace_dic[mo.group()], glycan)
  glycan = re.sub(r'-([ab])-(\d+),(\d+\)?)-', r'\1\2-\3', glycan)  # Inconsistent usage of dashes and commas, like in Neu5Ac-a-2,6-Gal-b-1,3-GlcNAc
  glycan = re.sub(r'(\d),(\d)(?!l)', r'\1-\2', glycan)  # Replace commas between numbers unless followed by 'l' (for lactone)
  if '{' in glycan and '}' not in glycan:
    glycan = f'{{{glycan[:glycan.index("{")]}?1-?}}{glycan[glycan.index("{")+1:]}'
  if '{' in glycan and '(' not in glycan:
    glycan = glycan.replace('{', '(').replace('}', ')')
  # Trim linkers
  if '-' in glycan:
    last_dash = glycan.rindex('-')
    if bool(re.search(r'[a-z]\-[a-zA-Z]', glycan[last_dash-1:])) and 'ol' not in glycan and glycan[last_dash+1:] not in lib:
      glycan = glycan[:last_dash]
  # Anomeric indicator placed before monosaccharide (e.g., "bGal14GlcNAc")
  glycan = re.sub(r'([ab])([A-Z][A-Za-z5]*)(\d)(\d*)', r'\2\1-\4', glycan)
  # Anomeric indicator placed behind monosaccharide (e.g., "Galb14GlcNAc")
  glycan = re.sub(r'([A-Z][A-Za-z5]*)([ab])([1-2])(\d)', r'\1\2\3-\4', glycan)
  # Canonicalize usage of brackets and parentheses
  if bool(re.search(r'\([A-Zd3-9]', glycan)) and not bool(re.search(r'\([ab?]', glycan)):
    glycan = glycan.replace('(', '[').replace(')', ']')
  # Canonicalize linkage uncertainty
  # Open linkages with anomeric config specified (e.g., "Mana-")
  glycan = re.sub(r'([A-Z][a-z]*)([a-b])\-([A-Z])', r'\1\g<2>1-?\3', glycan)
  # Open linkages (e.g., "c-")
  glycan = re.sub(r'([a-z])\-([A-Z])', r'\1?1-?\2', glycan)
  # Open linkages2 (e.g., "1-")
  glycan = re.sub(r'([1-2])\-(\))', r'\1-?\2', glycan)
  # Missing linkages (e.g., "c)")
  glycan = re.sub(r'(?<![hr])([a-b])([\(\)])', r'\1?1-?\2', glycan)
  # Open linkages in front of branches (e.g., "1-[")
  glycan = re.sub(r'([0-9])\-([\[\]])', r'\1-?\2', glycan)
  # Open linkages in front of branches (with missing information) (e.g., "c-[")
  glycan = re.sub(r'([a-z])\-([\[\]])', r'\1?1-?\2', glycan)
  # Branches without linkages (e.g., "[GalGlcNAc]")
  glycan = re.sub(r'(\[[a-zA-Z]+)(\])', r'\1?1-?\2', glycan)
  # Missing linkages in front of branches (e.g., "c[G")
  glycan = re.sub(r'([a-z])(\[[A-Z])', r'\1?1-?\2', glycan)
  # Missing anomer info (e.g., "(1")
  glycan = re.sub(r'(\()([1-2])', r'\1?\2', glycan)
  # Missing starting carbon (e.g., "b-4")
  glycan = re.sub(r'(a|b|\?)-(\d)', r'\g<1>1-\2', glycan)
  # If still no '-' in glycan, assume 'a3' type of linkage denomination
  if '-' not in glycan or bool(re.search(r'[ab][123456](?![\-PA])', glycan)):
    # Check whether linkages are recorded as b1 or as a3
    if bool(re.search(r"^[^2-6]*1?[^2-6]*$", glycan)):
      glycan = re.sub(r'(a|b)(\d)(?!\-)', r'\g<1>\g<2>-?', glycan)
    else:
      glycan = re.sub(r'(?<!h)(a|b)(\d)(?!\-)', r'\g<1>1-\g<2>', glycan)
  # Introduce parentheses for linkages
  if '(' not in glycan and len(glycan) > 6:
    for k in range(1, glycan.count('-')+1):
      idx = find_nth(glycan, '-', k)
      if (glycan[idx-1].isnumeric()) and (glycan[idx+1].isnumeric() or glycan[idx+1] == '?'):
        glycan = f'{glycan[:idx-2]}({glycan[idx-2:idx+2]}){glycan[idx+2:]}'
      elif (glycan[idx-1].isnumeric()) and bool(re.search(r'[A-Z]', glycan[idx+1])):
        glycan = f'{glycan[:idx-2]}({glycan[idx-2:idx+1]}?){glycan[idx+1:]}'
  # Canonicalize reducing end
  if bool(re.search(r'[a-z]ol', glycan)):
    glycan = glycan[:-2] if 'Glcol' not in glycan else f'{glycan[:-2]}-ol'
  if glycan[-1] in 'ab' and glycan[-3:] not in ['Rha', 'Ara']:
    glycan = glycan[:-1]
  # Handle modifications
  if bool(re.search(r'\[([1-9][SP])\]\[([1-9][SP])\][A-Z][^\(^\[]+', glycan)):  # [6S][4S]Gal to Gal4S6S
    glycan = re.sub(r'\[([1-9][SP])\]\[([1-9][SP])\]([A-Z][^\(^\[]+)',
                       lambda m: f"{m.group(3)}{min(m.group(1), m.group(2))}{max(m.group(1), m.group(2))}", glycan)
  if bool(re.search(r'\[[1-9]?[SP]\][A-Z][^\(^\[]+', glycan)):  # [S]Gal to GalS
    glycan = re.sub(r'\[([1-9]?[SP])\]([A-Z][^\(^\[]+)', r'\2\1', glycan)
  if bool(re.search(r'(\)|\]|^)[1-9]?[SP][A-Z][^\(^\[]+', glycan)):  # )SGal to )GalS
    glycan = re.sub(r'([1-9]?[SP])([A-Z][^\(^\[]+)', r'\2\1', glycan)
  if bool(re.search(r'\-ol[0-9]?[SP]', glycan)):  # Gal-olS to GalS-ol
    glycan = re.sub(r'(\-ol)([0-9]?[SP])', r'\2\1', glycan)
  if bool(re.search(r'(\[|\)|\]|\^)[1-9]?[SP](?!en)[A-Za-z]+', glycan)):  # SGalNAc to GalNAcS
    glycan = re.sub(r'([1-9]?[SP])(?!en)([A-Za-z]+)', r'\2\1', glycan)
  if bool(re.search(r'[1-9]?[SP]-[A-Za-n]+', glycan)):  # S-Gal to GalS
    glycan = re.sub(r'([1-9]?[SP])-([A-Za-n]+)', r'\2\1', glycan)
  # Handle malformed things like Gal-GlcNAc in an otherwise properly formatted string
  glycan = re.sub(r'([a-z])\?', r'\1(?', glycan)
  glycan = re.sub(r'([c-z])([1-2])-', r'\1(?\2-', glycan)
  glycan = re.sub(r'-([\?2-9])([A-Z])', r'-\1)\2', glycan)
  glycan = re.sub(r'([\?2-9])([\[\]])', r'\1)\2', glycan)
  # Floating bits
  if '+' in glycan:
    prefix = glycan[:glycan.index('+')]
    if prefix == 'S':
      glycan = glycan.replace('S+', 'OS+')
    elif '-' not in prefix:
      glycan = glycan.replace('+', '(?1-?)+')
    glycan = '{'+glycan.replace('+', '}')
  post_process = {'5Ac(?': '5Ac(a', '5Gc(?': '5Gc(a', '5Ac(a1': '5Ac(a2', '5Gc(a1': '5Gc(a2', 'Fuc(?': 'Fuc(a',
                  'GalS': 'GalOS', 'GlcS': 'GlcOS', 'GlcNAcS': 'GlcNAcOS', 'GalNAcS': 'GalNAcOS', 'SGal': 'GalOS', 'Kdn(?': 'Kdn(a',
                  'Kdn(a1': 'Kdn(a2'}
  glycan = multireplace(glycan, post_process)
  glycan = re.sub(r'(?:[ab])?-+$', '', glycan)  # Remove endings like Glcb-
  glycan = sanitize_iupac(glycan)
  # Canonicalize branch ordering
  if '[' in glycan and not glycan.startswith('[') and ']' in glycan:
    from glycowork.motif.graph import glycan_to_nxGraph, graph_to_string
    glycan = graph_to_string(glycan_to_nxGraph.__wrapped__(glycan))
  if '{' in glycan:
    floating_bits = re.findall(r'\{.*?\}', glycan)
    sorted_floating_bits = ''.join(sorted(floating_bits, key = len, reverse = True))
    glycan = sorted_floating_bits + glycan[glycan.rfind('}')+1:]
  if glycan.count('[') != glycan.count(']'):
    raise ValueError(f"Mismatching brackets in formatted glycan string: {glycan}")
  return glycan


def rescue_glycans(func: Callable # Function to wrap
                 ) -> Callable: # Wrapped function handling formatting issues
  "Decorator for handling malformed glycan sequences"
  @wraps(func)
  def wrapper(*args, **kwargs):
    try:
      # Try running the original function
      return func(*args, **kwargs)
    except Exception:
      # If an error occurs, attempt to rescue the glycan sequences
      rescued_args = [canonicalize_iupac(arg) if isinstance(arg, str) else [canonicalize_iupac(a) for a in arg] if isinstance(arg, list) and arg and isinstance(arg[0], str) else arg for arg in args]
      # After rescuing, attempt to run the function again
      return func(*rescued_args, **kwargs)
  return wrapper


def rescue_compositions(func: Callable # Function to wrap
                      ) -> Callable: # Wrapped function handling composition format issues
  "Decorator for handling malformed glycan compositions"
  @wraps(func)
  def wrapper(*args, **kwargs):
    try:
      # Try running the original function
      return func(*args, **kwargs)
    except Exception:
      # If an error occurs, attempt to rescue the glycan compositions
      rescued_args = [canonicalize_composition(arg) if isinstance(arg, str) else arg for arg in args]
      # After rescuing, attempt to run the function again
      return func(*rescued_args, **kwargs)
  return wrapper


def equal_repeats(r1: str, # First glycan sequence
                 r2: str # Second glycan sequence
                ) -> bool: # True if repeats are shifted versions
  "Check whether two repeat units could stem from the same repeating structure"
  if r1 == r2:
    return True
  r1_long = r1[:r1.rindex(')')+1] * 2
  return any(r1_long[i:i + len(r2)] == r2 for i in range(len(r1)))


def infer_features_from_composition(comp: Dict[str, int] # Composition dictionary of monosaccharide:count
                                 ) -> Dict[str, int]: # Dictionary of features and presence/absence
  "Extract higher-order glycan features from a composition"
  feature_dic = {'complex': 0, 'high_Man': 0, 'hybrid': 0, 'antennary_Fuc': 0}
  if comp.get('A', 0) + comp.get('G', 0) > 1 or comp.get('Neu5Ac', 0) + comp.get('Neu5Gc', 0) > 1:
    feature_dic['complex'] = 1
  if (comp.get('H', 0) > 5 and comp.get('N', 0) == 2) or (comp.get('Hex', 0) > 5 and comp.get('HexNAc', 0) == 2):
    feature_dic['high_Man'] = 1
  if (comp.get('A', 0) + comp.get('G', 0) < 2 and comp.get('H', 0) > 4) or (comp.get('Neu5Ac', 0) + comp.get('Neu5Gc', 0) < 2 and comp.get('Hex', 0) > 4):
    feature_dic['hybrid'] = 1
  if comp.get('dHex', 0) > 1 or comp.get('F', 0) > 1:
    feature_dic['antennary_Fuc'] = 1
  return feature_dic


@rescue_compositions
def parse_glycoform(glycoform: Union[str, Dict[str, int]], # Composition in H5N4F1A2 format or dict
                   glycan_features: List[str] = ['H', 'N', 'A', 'F', 'G'] # Features to extract
                  ) -> Dict[str, int]: # Dictionary of feature counts
  "Convert composition like H5N4F1A2 into monosaccharide counts"
  if isinstance(glycoform, dict):
    if not any(f in glycoform.keys() for f in glycan_features):
      mapping = {'Hex': 'H', 'HexNAc': 'N', 'dHex': 'F', 'Neu5Ac': 'A', 'Neu5Gc': 'G'}
      glycoform = {mapping.get(k, k): v for k, v in glycoform.items()}
    components = {k: glycoform.get(k, 0) for k in glycan_features}
    return components | infer_features_from_composition(components)
  components = {c: 0 for c in glycan_features}
  matches = re.finditer(r'([HNAFG])(\d+)', glycoform)
  for match in matches:
    components[match.group(1)] = int(match.group(2))
  return components | infer_features_from_composition(components)


def process_for_glycoshift(df: pd.DataFrame # Dataset with protein_site_composition index
                         ) -> Tuple[pd.DataFrame, List[str]]: # (Modified dataset with new columns for protein_site, composition, and composition counts, glycan features)
  "Extract and format compositions in glycoproteomics dataset"
  df['Glycosite'] = [k.split('_')[0] + '_' + k.split('_')[1] for i, k in enumerate(df.index)]
  if '[' in df.index[0]:
    comps = ['['+k.split('[')[1] for k in df.index]
    comps = [list(map(int, re.findall(r'\d+', s))) for s in comps]
    df['Glycoform'] = [f'H{c[0]}N{c[1]}F{c[3]}A{c[2]}' for c in comps]
    glycan_features = ['H', 'N', 'A', 'F', 'G']
  else:
    df['Glycoform'] = [canonicalize_composition(k.split('_')[-1]) for k in df.index]
    glycan_features = set(unwrap([list(c.keys()) for c in df.Glycoform]))
  org_cols = df.columns.tolist()
  df = df.join(df['Glycoform'].apply(parse_glycoform, glycan_features = glycan_features).apply(pd.Series))
  return df, [c for c in df.columns if c not in org_cols]<|MERGE_RESOLUTION|>--- conflicted
+++ resolved
@@ -317,12 +317,7 @@
 
 def linearcode1d_to_iupac(linearcode: str # Glycan in LinearCode-1D format
                       ) -> str: # Basic IUPAC-condensed format
-<<<<<<< HEAD
-  replace_dic = {')': '[', '(': ']', 'G': 'Glc(a', 'A': 'Gal(b', 'Y': 'GlcNAc(b', 'M': 'Man(a', 'X': 'Xyl(b', 'F': 'Fuc(a',
-                 'M?': 'Man(?', 'L': 'GlcA(b'}
-=======
   replace_dic = {')': '[', '(': ']', 'G': 'Glc(a', 'A': 'Gal(b', 'Y': 'GlcNAc(b', 'M': 'Man(a', 'X': 'Xyl(b', 'F': 'Fuc(a', 'L': 'GlcA(b'}
->>>>>>> e8192e18
   glycan = multireplace(linearcode[::-1], replace_dic)
   return '('.join(re.sub(r'([a-zA-Z])(\d)(\d)', r'\1\2-\3)', glycan).replace("Man(a1-4)GlcNAc", "Man(b1-4)GlcNAc").split('(')[:-1])
 
