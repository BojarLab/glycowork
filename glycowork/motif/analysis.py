<<<<<<< HEAD
import math
import os
import copy
=======
>>>>>>> 96bcb962
import pickle
import pandas as pd
import numpy as np
import seaborn as sns
import statsmodels.api as sm
import matplotlib.pyplot as plt
plt.style.use('default')
from os import path
from collections import Counter
from scipy.stats import ttest_ind, ttest_rel, norm, levene, f_oneway, spearmanr
from statsmodels.formula.api import ols
from statsmodels.stats.multitest import multipletests
from statsmodels.stats.multicomp import pairwise_tukeyhsd
from sklearn.manifold import TSNE
from sklearn.preprocessing import StandardScaler
from sklearn.decomposition import PCA

from glycowork.glycan_data.loader import df_species, unwrap, motif_list, strip_suffixes
from glycowork.glycan_data.stats import (cohen_d, mahalanobis_distance, mahalanobis_variance,
                                         variance_stabilization, impute_and_normalize, variance_based_filtering,
                                         jtkdist, jtkinit, MissForest, jtkx, get_alphaN, TST_grouped_benjamini_hochberg,
<<<<<<< HEAD
                                         test_inter_vs_intra_group, replace_outliers_with_IQR_bounds, hotellings_t2,
                                         sequence_richness, shannon_diversity_index, simpson_diversity_index,
                                         bray_curtis_diversity_index, anosim)
=======
                                         test_inter_vs_intra_group, replace_outliers_winsorization, hotellings_t2,
                                         sequence_richness, shannon_diversity_index, simpson_diversity_index,
                                         get_equivalence_test, clr_transformation)
>>>>>>> 96bcb962
from glycowork.motif.annotate import (annotate_dataset, quantify_motifs, link_find, create_correlation_network,
                                      group_glycans_core, group_glycans_sia_fuc, group_glycans_N_glycan_type)
from glycowork.motif.graph import subgraph_isomorphism


def get_pvals_motifs(df, glycan_col_name = 'glycan', label_col_name = 'target',
                     zscores = True, thresh = 1.645, sorting = True, feature_set = ['exhaustive'],
                     multiple_samples = False, motifs = None, custom_motifs = []):
    """returns enriched motifs based on label data or predicted data\n
    | Arguments:
    | :-
    | df (dataframe): dataframe containing glycan sequences and labels [alternative: filepath to .csv or .xlsx]
    | glycan_col_name (string): column name for glycan sequences; arbitrary if multiple_samples = True; default:'glycan'
    | label_col_name (string): column name for labels; arbitrary if multiple_samples = True; default:'target'
    | zscores (bool): whether data are presented as z-scores or not, will be z-score transformed if False; default:True
    | thresh (float): threshold value to separate positive/negative; default is 1.645 for Z-scores
    | sorting (bool): whether p-value dataframe should be sorted ascendingly; default: True
    | feature_set (list): which feature set to use for annotations, add more to list to expand; default is 'known'; options are: 'known' (hand-crafted glycan features), \
    |   'graph' (structural graph features of glycans), 'exhaustive' (all mono- and disaccharide features), 'terminal' (non-reducing end motifs), \
    |   'terminal2' (non-reducing end motifs of size 2), 'terminal3' (non-reducing end motifs of size 3), 'custom' (specify your own motifs in custom_motifs), \
    |   and 'chemical' (molecular properties of glycan)
    | multiple_samples (bool): set to True if you have multiple samples (rows) with glycan information (columns); default:False
    | motifs (dataframe): can be used to pass a modified motif_list to the function; default:None
    | custom_motifs (list): list of glycan motifs, used if feature_set includes 'custom'; default:empty\n
    | Returns:
    | :-
    | Returns dataframe with p-values, corrected p-values, and Cohen's d as effect size for every glycan motif
    """
    if isinstance(df, str):
        df = pd.read_csv(df) if df.endswith(".csv") else pd.read_excel(df)
    # Reformat to allow for proper annotation in all samples
    if multiple_samples:
        df = df.drop('target', axis = 1, errors = 'ignore').T.reset_index()
        df.columns = [glycan_col_name] + [label_col_name] * (len(df.columns) - 1)
        #df = df.apply(replace_outliers_winsorization, axis = 1)
    if not zscores:
        means = df.iloc[:, 1:].mean()
        std_devs = df.iloc[:, 1:].std()
        df.iloc[:, 1:] = (df.iloc[:, 1:] - means) / std_devs
    # Annotate glycan motifs in dataset
    df_motif = annotate_dataset(df[glycan_col_name].values.tolist(),
                                motifs = motifs, feature_set = feature_set, condense = True,
                                custom_motifs = custom_motifs)
    # Broadcast the dataframe to the correct size given the number of samples
    if multiple_samples:
        df = df.set_index(glycan_col_name)
        df_motif = pd.concat([pd.concat([df.iloc[:, k],
                                   df_motif], axis = 1).dropna() for k in range(len(df.columns))], axis = 0)
        cols = df_motif.columns.values.tolist()[1:] + [df_motif.columns.values.tolist()[0]]
        df_motif = df_motif[cols]
    else:
        df_motif[label_col_name] = df[label_col_name].values.tolist()
    # Divide into motifs with expression above threshold & below
    df_pos = df_motif[df_motif[label_col_name] > thresh]
    df_neg = df_motif[df_motif[label_col_name] <= thresh]
    # Test statistical enrichment for motifs in above vs below
    ttests = [ttest_ind(np.append(df_pos.iloc[:, k] * df_pos[label_col_name], [1]),
                        np.append(df_neg.iloc[:, k] * df_neg[label_col_name], [1]),
                        equal_var = False)[1] for k in range(df_motif.shape[1]-1)]
    ttests_corr = multipletests(ttests, method = 'fdr_tsbh')[1].tolist()
    effect_sizes, variances = zip(*[cohen_d(np.append(df_pos.iloc[:, k].values, [1, 0]),
                                            np.append(df_neg.iloc[:, k].values, [1, 0]), paired = False) for k in range(df_motif.shape[1]-1)])
    out = pd.DataFrame({
        'motif': df_motif.columns.tolist()[:-1],
        'pval': ttests,
        'corr_pval': ttests_corr,
        'effect_size': effect_sizes
        })
    if sorting:
        out['abs_effect_size'] = out['effect_size'].abs()
        out = out.sort_values(by = ['abs_effect_size', 'corr_pval', 'pval'], ascending = [False, True, True])
        out = out.drop('abs_effect_size', axis = 1)
    return out


def get_representative_substructures(enrichment_df):
    """builds minimal glycans that contain enriched motifs from get_pvals_motifs\n
    | Arguments:
    | :-
    | enrichment_df (dataframe): output from get_pvals_motifs\n
    | Returns:
    | :-
    | Returns up to 10 minimal glycans in a list
    """
    glycans = list(set(df_species.glycan))
    # Only consider motifs that are significantly enriched
    filtered_df = enrichment_df[enrichment_df.corr_pval < 0.05].reset_index(drop = True)
    log_pvals = -np.log10(filtered_df.pval.values)
    max_log_pval = np.max(log_pvals)
    weights = log_pvals / max_log_pval
    motifs = filtered_df.motif.values.tolist()

    # Pair glycoletters & disaccharides with their pvalue-based weight
    mono, mono_weights = list(zip(*[(motifs[k], weights[k]) for k in range(len(motifs)) if '(' not in motifs[k]]))
    di, di_weights = list(zip(*[(motifs[k], weights[k]) for k in range(len(motifs)) if '(' in motifs[k]]))
    mono_scores = [sum([mono_weights[j] for j in range(len(mono)) if mono[j] in k]) for k in glycans]
    di_scores = [sum([di_weights[j] for j in range(len(di)) if subgraph_isomorphism(k, di[j])]) for k in glycans]
    # For each glycan, get their glycoletter & disaccharide scores, normalized by glycan length
    motif_scores = np.add(mono_scores, di_scores)
    length_scores = [len(g) for g in glycans]

    combined_scores = np.divide(motif_scores, length_scores)
    df_score = pd.DataFrame({'glycan': glycans, 'motif_score': motif_scores, 'length_score': length_scores, 'combined_score': combined_scores})
    df_score = df_score.sort_values(by = 'combined_score', ascending = False)
    # Take the 10 glycans with the highest score
    rep_motifs = df_score.glycan.values.tolist()[:10]
    rep_motifs.sort(key = len)
    # Make sure that the list only contains the minimum number of representative glycans
    return [k for k in rep_motifs if sum(subgraph_isomorphism(j, k) for j in rep_motifs) <= 1]


def clean_up_heatmap(df):
  """removes redundant motifs from the dataframe\n
  | Arguments:
  | :-
  | df (dataframe): dataframe with glycan data, rows are glycan motifs and columns are samples\n
  | Returns:
  | :-
  | Returns a cleaned up dataframe of the same format as the input
  """
  df.index = df.index.to_series().apply(lambda x: x + ' '*20 if x in motif_list.motif_name else x)
  # Group the DataFrame by identical rows
  grouped = df.groupby(list(df.columns))
  # Find the row with the longest string index within each group and return a new DataFrame
  max_idx_series = grouped.apply(lambda group: group.index.to_series().str.len().idxmax())
  result = df.loc[max_idx_series].drop_duplicates()
  result.index = result.index.str.strip()
  return result


def get_heatmap(df, motifs = False, feature_set = ['known'], transform = '',
                 datatype = 'response', rarity_filter = 0.05, filepath = '', index_col = 'glycan',
                custom_motifs = [], **kwargs):
  """clusters samples based on glycan data (for instance glycan binding etc.)\n
  | Arguments:
  | :-
  | df (dataframe): dataframe with glycan data, rows are samples and columns are glycans [alternative: filepath to .csv or .xlsx]
  | motifs (bool): whether to analyze full sequences (False) or motifs (True); default:False
  | feature_set (list): which feature set to use for annotations, add more to list to expand; default is 'known'; options are: 'known' (hand-crafted glycan features), \
  |   'graph' (structural graph features of glycans), 'exhaustive' (all mono- and disaccharide features), 'terminal' (non-reducing end motifs), \
  |   'terminal2' (non-reducing end motifs of size 2), 'terminal3' (non-reducing end motifs of size 3), 'custom' (specify your own motifs in custom_motifs), \
  |   and 'chemical' (molecular properties of glycan)
  | transform (string): whether to transform the data before plotting, currently the only option is "CLR", recommended for glycomics data; default: no transformation
  | datatype (string): whether df comes from a dataset with quantitative variable ('response') or from presence_to_matrix ('presence')
  | rarity_filter (float): proportion of samples that need to have a non-zero value for a variable to be included; default:0.05
  | filepath (string): absolute path including full filename allows for saving the plot
  | index_col (string): default column to convert to dataframe index; default:'glycan'
  | custom_motifs (list): list of glycan motifs, used if feature_set includes 'custom'; default:empty
  | **kwargs: keyword arguments that are directly passed on to seaborn clustermap\n                      
  | Returns:
  | :-
  | Prints clustermap              
  """
  if isinstance(df, str):
      df = pd.read_csv(df) if df.endswith(".csv") else pd.read_excel(df)
  if index_col in df.columns:
      df = df.set_index(index_col)
  elif isinstance(df.iloc[0,0], str):
      df = df.set_index(df.columns.tolist()[0])
  if isinstance(df.index.tolist()[0], str) and '('  in df.index.tolist()[0] and '-' in df.index.tolist()[0]:
      df = df.T
  df = df.fillna(0)
  if transform == "CLR":
      df = df.replace(0, np.nan).dropna(thresh = np.max([np.round(rarity_filter * df.shape[0]), 1]), axis = 1).fillna(1e-6)
      df = clr_transformation(df, [], [], gamma = 0)
  if motifs:
      if 'custom' in feature_set and len(feature_set) == 1 and len(custom_motifs) < 2:
          raise ValueError("A heatmap needs to have at least two motifs.")
      # Count glycan motifs and remove rare motifs from the result
      df_motif = annotate_dataset(df.columns.tolist(), feature_set = feature_set, condense = True, custom_motifs = custom_motifs)
      df_motif = df_motif.replace(0, np.nan).dropna(thresh = np.max([np.round(rarity_filter * df_motif.shape[0]), 1]), axis = 1)
      # Distinguish the case where the motif abundance is paired to a quantitative value or a qualitative variable
      if datatype == 'response':
          collect_dic = {}
          for c, col in enumerate(df_motif.columns):
              indices = [i for i, x in enumerate(df_motif[col]) if x >= 1]
              temp = df.iloc[:, indices]
              temp.columns = range(temp.columns.size)
              collect_dic[col] = (temp * df_motif.iloc[indices, c].reset_index(drop = True)).sum(axis = 1)
          df = pd.DataFrame(collect_dic)
      elif datatype == 'presence':
          collecty = df.apply(lambda row: [row.loc[df_motif[col].dropna().index].sum() / row.sum() for col in df_motif.columns], axis = 1)
          df = pd.DataFrame(collecty.tolist(), columns = df_motif.columns, index = df.index)
  df = df.dropna(axis = 1)
  df = clean_up_heatmap(df.T) if motifs else df.set_index(df.columns.tolist()[0])
  if not (df < 0).any().any():
      df /= df.sum()
      df *= 100
  # Cluster the motif abundances
  sns.clustermap(df, **kwargs)
  plt.xlabel('Samples')
  plt.ylabel('Glycans' if not motifs else 'Motifs')
  plt.tight_layout()
  if filepath:
      plt.savefig(filepath, format = filepath.split('.')[-1], dpi = 300,
                  bbox_inches = 'tight')
  plt.show()


def plot_embeddings(glycans, emb = None, label_list = None,
                    shape_feature = None, filepath = '', alpha = 0.8,
                    palette = 'colorblind', **kwargs):
    """plots glycan representations for a list of glycans\n
    | Arguments:
    | :-
    | glycans (list): list of IUPAC-condensed glycan sequences as strings
    | emb (dictionary): stored glycan representations; default takes them from trained species-level SweetNet model
    | label_list (list): list of same length as glycans if coloring of the plot is desired
    | shape_feature (string): monosaccharide/bond used to display alternative shapes for dots on the plot
    | filepath (string): absolute path including full filename allows for saving the plot
    | alpha (float): transparency of points in plot; default:0.8
    | palette (string): color palette to color different classes; default:'colorblind'
    | **kwargs: keyword arguments that are directly passed on to matplotlib\n
    """
    idx = [i for i, g in enumerate(glycans) if '{' not in g]
    glycans = [glycans[i] for i in idx]
    label_list = [label_list[i] for i in idx]
    # Get all glycan embeddings
    if emb is None:
        this_dir, this_filename = path.split(__file__)
        data_path = path.join(this_dir, 'glycan_representations.pkl')
        emb = pickle.load(open(data_path, 'rb'))
    # Get the subset of embeddings corresponding to 'glycans'
    if isinstance(emb, pd.DataFrame):
        emb = {g: emb.iloc[i, :] for i, g in enumerate(glycans)}
    embs = np.vstack([emb[g] for g in glycans])
    # Calculate t-SNE of embeddings
    embs = TSNE(random_state = 42,
                init = 'pca', learning_rate = 'auto').fit_transform(embs)
    # Plot the t-SNE
    markers = None
    if shape_feature is not None:
        markers = {shape_feature: "X", "Absent": "o"}
        shape_feature = [shape_feature if shape_feature in g else 'Absent' for g in glycans]
    sns.scatterplot(x = embs[:, 0], y = embs[:, 1], hue = label_list,
                    palette = palette, style = shape_feature, markers = markers,
                    alpha = alpha, **kwargs)
    sns.despine(left = True, bottom = True)
    plt.xlabel('Dim1')
    plt.ylabel('Dim2')
    plt.legend(bbox_to_anchor = (1.05, 1), loc = 2, borderaxespad = 0.)
    plt.tight_layout()
    if filepath:
      plt.savefig(filepath, format = filepath.split('.')[-1], dpi = 300,
                  bbox_inches = 'tight')
    plt.show()


def characterize_monosaccharide(sugar, df = None, mode = 'sugar', glycan_col_name = 'glycan',
                                rank = None, focus = None, modifications = False, filepath = '', thresh = 10):
  """for a given monosaccharide/linkage, return typical neighboring linkage/monosaccharide\n
  | Arguments:
  | :-
  | sugar (string): monosaccharide or linkage
  | df (dataframe): dataframe to use for analysis; default:df_species
  | mode (string): either 'sugar' (connected monosaccharides), 'bond' (monosaccharides making a provided linkage), or 'sugarbond' (linkages that a provided monosaccharides makes); default:'sugar'
  | glycan_col_name (string): column name under which glycans can be found; default:'glycan'
  | rank (string): add column name as string if you want to filter for a group
  | focus (string): add row value as string if you want to filter for a group
  | modifications (bool): set to True if you want to consider modified versions of a monosaccharide; default:False
  | filepath (string): absolute path including full filename allows for saving the plot
  | thresh (int): threshold count of when to include motifs in plot; default:10 occurrences\n
  | Returns:
  | :-
  | Plots modification distribution and typical neighboring bond/monosaccharide
  """
  if df is None:
    df = df_species
  if rank is not None and focus is not None:
    df = df[df[rank] == focus]
  # Get all disaccharides for linkage analysis
  pool_in = unwrap([link_find(k) for k in df[glycan_col_name]])
  pool_in = [k.replace('(', '*').replace(')', '*') for k in pool_in]
  pool_in_split = [k.split('*') for k in pool_in]

  pool, lab, sugars = [], '', []
  if mode == 'bond':
      # Get upstream monosaccharides for a specific linkage
      pool = [k[0] for k in pool_in_split if k[1] == sugar]
      lab = f'Observed Monosaccharides Making Linkage {sugar}'
  elif mode in ['sugar', 'sugarbond']:
      for k in pool_in_split:
          # Get downstream monosaccharides or downstream linkages for a specific monosaccharide
          k0, k2 = k[0], k[2] if len(k) > 2 else None
          if modifications and sugar in k0:
              sugars.append(k0)
              pool.append(k2 if mode == 'sugar' else k[1])
          elif k0 == sugar:
              pool.append(k2 if mode == 'sugar' else k[1])
      lab = f'Observed Monosaccharides Paired with {sugar}' if mode == 'sugar' else f'Observed Linkages Made by {sugar}'

  # Count objects in pool, filter by rarity, and calculate proportion
  cou = Counter(pool).most_common()
  filtered_items = [(item, count) for item, count in cou if count > thresh]
  cou_k, cou_v = zip(*filtered_items)
  cou_v = [v / len(pool) for v in cou_v]

  # Start plotting
  fig, (a0, a1) = plt.subplots(1, 2, figsize = (8, 4), gridspec_kw = {'width_ratios': [1, 1]})
  if modifications:
      if mode == 'bond':
          print("Modifications currently only work in mode == 'sugar' and mode == 'sugarbond'.")
      # Get counts and proportions for the input monosaccharide + its modifications
      cou2 = Counter(sugars).most_common()
      filtered_items = [(item, count) for item, count in cou2 if count > thresh]
      cou_k2, cou_v2 = zip(*filtered_items)
      cou_v2 = [v / len(sugars) for v in cou_v2]
      # Map the input monosaccharide + its modifications to colors
      color_list = plt.cm.get_cmap('tab20')
      color_map = {key: color_list(idx / len(cou_k2)) for idx, key in enumerate(cou_k2)}
      palette = [color_map[k] for k in cou_k2]
      # Start linking downstream monosaccharides / linkages to the input monosaccharide + its modifications
      pool_in2 = [k for k in pool_in if k.split('*')[2 if mode == 'sugar' else 1] in cou_k]
      cou_for_df = []
      for key in cou_k2:
          idx = [item.split('*')[2 if mode == 'sugar' else 1] for item in pool_in2 if item.split('*')[0] == key]
          cou_t = Counter(idx).most_common()
          cou_v_t = {item[0]: item[1] for item in cou_t}
          cou_v_t = [cou_v_t.get(item, 0) for item in cou_k]
          if len(cou_k2) > 1:
              cou_for_df.append(pd.DataFrame({'monosaccharides': cou_k, 'counts': cou_v_t, 'colors': [key] * len(cou_k)}))
          else:
              sns.barplot(x = cou_k, y = cou_v_t, ax = a1, color = "cornflowerblue")
      if len(cou_k2) > 1:
          cou_df = pd.concat(cou_for_df).reset_index(drop = True)
          sns.histplot(data = cou_df, x = 'monosaccharides', hue = 'colors', weights = 'counts',
                       multiple = 'stack', palette = palette, ax = a1, legend = False, shrink = 0.8)
      a1.set_ylabel('Absolute Occurrence')
  else:
      sns.barplot(x = cou_k, y = cou_v, ax = a1, color = "cornflowerblue")
      a1.set_ylabel('Relative Proportion')
  sns.despine(left = True, bottom = True)
  a1.set_xlabel('')
  a1.set_title(f'{sugar} and variants are connected to')
  plt.setp(a0.get_xticklabels(), rotation = 'vertical')

  # Confusingly, this second plot block refers to the *first* plot, depicting the input monosaccharide + its modifications
  if modifications:
    if len(cou_k2) > 1:
        cou_df2 = pd.DataFrame({'monosaccharides': cou_k2, 'counts': cou_v2})
        sns.histplot(data = cou_df2, x = 'monosaccharides', weights = 'counts',
                     hue = 'monosaccharides', shrink = 0.8, legend = False,
                     ax = a0, palette = palette, alpha = 0.75)
    else:
        sns.barplot(x = cou_k2, y = cou_v2, ax = a0, color = "cornflowerblue")
    sns.despine(left = True, bottom = True)
    a0.set_ylabel('Relative Proportion')
    a0.set_xlabel('')
    a0.set_title(f'Observed Modifications of {sugar}')
    plt.setp(a1.get_xticklabels(), rotation = 'vertical')

  fig.suptitle(f'Characterizing {sugar}')
  fig.tight_layout()
  if filepath:
      plt.savefig(filepath, format = filepath.split('.')[-1], dpi = 300,
                  bbox_inches = 'tight')
  plt.show()


def get_coverage(df, filepath = ''):
  """ Plot glycan coverage across samples, ordered by average intensity\n
  | Arguments:
  | :-
  | df (dataframe): dataframe containing glycan sequences in first column and relative abundances in subsequent columns [alternative: filepath to .csv or .xlsx]
  | filepath (string): absolute path including full filename allows for saving the plot\n
  | Returns:
  | :-
  | Prints the heatmap
  """
  if isinstance(df, str):
      df = pd.read_csv(df) if df.endswith(".csv") else pd.read_excel(df)
  d = df.iloc[:,1:]
  # arrange by mean intensity across all samples
  order = d.mean(axis = 1).sort_values().index
  # plot figure
  ax = sns.heatmap(d.loc[order], cmap = sns.cubehelix_palette(as_cmap=True, start = 3, dark = 0.50, light = 0.90),
                   cbar_kws = {'label': 'Relative Intensity'}, cbar = True, mask = d.loc[order] == 0)
  ax.set(xlabel = 'Samples', ylabel =  'Glycan ID', title = '')
  # save figure
  if filepath:
    plt.savefig(filepath, format = filepath.split('.')[-1], dpi = 300, bbox_inches = 'tight')
  plt.show()
  

def get_pca(df, groups = None, motifs = False, feature_set = ['known', 'exhaustive'],
            pc_x = 1, pc_y = 2, color = None, shape = None, filepath = '', custom_motifs = []):
  """ PCA plot from glycomics abundance dataframe\n
  | Arguments:
  | :-
  | df (dataframe): dataframe containing glycan sequences in first column and relative abundances in subsequent columns [alternative: filepath to .csv or .xlsx]
  | groups (list): a list of group identifiers for each sample (e.g., [1,1,1,2,2,2,3,3,3]); default:None
  |                     alternatively: design dataframe with 'id' column of samples names and additional columns with meta information
  | motifs (bool): whether to analyze full sequences (False) or motifs (True); default:False
  | feature_set (list): which feature set to use for annotations, add more to list to expand; default is 'known'; options are: 'known' (hand-crafted glycan features), \
  |   'graph' (structural graph features of glycans), 'exhaustive' (all mono- and disaccharide features), 'terminal' (non-reducing end motifs), \
  |   'terminal2' (non-reducing end motifs of size 2), 'terminal3' (non-reducing end motifs of size 3), 'custom' (specify your own motifs in custom_motifs), \
  |   and 'chemical' (molecular properties of glycan)
  | pc_x (int): principal component to plot on x axis; default:1
  | pc_y (int): principal component to plot on y axis; default:2
  | color (string): if design dataframe is provided: column name for color grouping; default:None
  | shape (string): if design dataframe is provided: column name for shape grouping; default:None
  | filepath (string): absolute path including full filename allows for saving the plot
  | custom_motifs (list): list of glycan motifs, used if feature_set includes 'custom'; default:empty\n
  | Returns:
  | :-
  | Prints PCA plot
  """
  if isinstance(df, str):
      df = pd.read_csv(df) if df.endswith(".csv") else pd.read_excel(df)
  # get pca
  if motifs:
      # Motif extraction and quantification
      df = quantify_motifs(df.iloc[:, 1:], df.iloc[:, 0].values.tolist(), feature_set, custom_motifs = custom_motifs).T.reset_index()
  X = np.array(df.iloc[:, 1:].T)
  scaler = StandardScaler()
  X_std = scaler.fit_transform(X)
  pca = PCA()
  X_pca = pca.fit_transform(X_std)
  percent_var = np.round(pca.explained_variance_ratio_ * 100)
  df_pca = pd.DataFrame(X_pca)
  # merge with metadata
  if isinstance(groups, pd.DataFrame):
      df_pca['id'] = groups.id.values.tolist()
      df_pca = df_pca.merge(groups)
  # manual grouping assignment
  if isinstance(groups, list):
      color = groups
  # make plot
  ax = sns.scatterplot(x = pc_x-1, y = pc_y-1, data = df_pca, hue = color, style = shape)
  if color or shape:
      plt.legend(bbox_to_anchor = (1.05, 1), loc = 'upper left', borderaxespad = 0)
  ax.set(xlabel = f'PC{pc_x}: {percent_var[pc_x - 1]}% variance',
           ylabel = f'PC{pc_y}: {percent_var[pc_y - 1]}% variance')
  # save to file
  if filepath:
      plt.savefig(filepath, format = filepath.split('.')[-1], dpi = 300, bbox_inches = 'tight')
  plt.show()


def select_grouping(cohort_b, cohort_a, glycans, p_values, paired = False, grouped_BH = False):
  """test various means of grouping glycans by domain knowledge, to obtain high intra-group correlation\n
  | Arguments:
  | :-
  | cohort_b (dataframe): dataframe of glycans as rows and samples as columns of the case samples
  | cohort_a (dataframe): dataframe of glycans as rows and samples as columns of the control samples
  | glycans (list): list of glycans in IUPAC-condensed nomenclature
  | p_values (list): list of associated p-values
  | paired (bool): whether samples are paired or not (e.g., tumor & tumor-adjacent tissue from same patient); default:False
  | grouped_BH (bool): whether to perform two-stage adaptive Benjamini-Hochberg as a grouped multiple testing correction; will SIGNIFICANTLY increase runtime; default:False\n 
  | Returns:
  | :-
  | Returns dictionaries of group : glycans and group : p-values (just one big group if no grouping can be found)
  """
  if not grouped_BH:
    return {"group1": glycans}, {"group1": p_values}
  funcs = {"by_Sia/Fuc": group_glycans_sia_fuc}
  if any([g.endswith("GalNAc") for g in glycans]):
    funcs["by_core"] = group_glycans_core
  elif any([g.endswith("GlcNAc(b1-4)GlcNAc") for g in glycans]):
    funcs["by_Ntype"] = group_glycans_N_glycan_type
  out = {}
  for desc, func in funcs.items():
    grouped_glycans, grouped_p_values = func(glycans, p_values)
    if any([len(g) < 2 for g in grouped_glycans.values()]):
      continue
    intra, inter = test_inter_vs_intra_group(cohort_b, cohort_a, glycans, grouped_glycans, paired = paired)
    out[desc] = ((intra, inter), (grouped_glycans, grouped_p_values))
  if not out:
    return {"group1": glycans}, {"group1": p_values}
  desc = list(out.keys())[np.argmax([v[0][0] - v[0][1] for k, v in out.items()])]
  intra, inter = out[desc][0]
  grouped_glycans, grouped_p_values = out[desc][1]
  if (intra > 3*inter) or (intra > inter and intra > .1):
    print("Chosen grouping: " + desc)
    print("ICC of grouping: " + str(intra))
    print("Inter-group correlation of grouping: " + str(inter))
    return grouped_glycans, grouped_p_values
  return {"group1": glycans}, {"group1": p_values}


def get_differential_expression(df, group1, group2,
                                motifs = False, feature_set = ['exhaustive', 'known'], paired = False,
                                impute = True, sets = False, set_thresh = 0.9, effect_size_variance = False,
                                min_samples = 0, grouped_BH = False, custom_motifs = [], gamma = 0.1):
  """Calculates differentially expressed glycans or motifs from glycomics data\n
  | Arguments:
  | :-
  | df (dataframe): dataframe containing glycan sequences in first column and relative abundances in subsequent columns [alternative: filepath to .csv or .xlsx]
  | group1 (list): list of column indices or names for the first group of samples, usually the control
  | group2 (list): list of column indices or names for the second group of samples
  | motifs (bool): whether to analyze full sequences (False) or motifs (True); default:False
  | feature_set (list): which feature set to use for annotations, add more to list to expand; default is 'known'; options are: 'known' (hand-crafted glycan features), \
  |   'graph' (structural graph features of glycans), 'exhaustive' (all mono- and disaccharide features), 'terminal' (non-reducing end motifs), \
  |   'terminal2' (non-reducing end motifs of size 2), 'terminal3' (non-reducing end motifs of size 3), 'custom' (specify your own motifs in custom_motifs), \
  |   and 'chemical' (molecular properties of glycan)
  | paired (bool): whether samples are paired or not (e.g., tumor & tumor-adjacent tissue from same patient); default:False
  | impute (bool): replaces zeroes with a Random Forest based model; default:True
  | sets (bool): whether to identify clusters of highly correlated glycans/motifs to test for differential expression; default:False
  | set_thresh (float): correlation value used as a threshold for clusters; only used when sets=True; default:0.9
  | effect_size_variance (bool): whether effect size variance should also be calculated/estimated; default:False
  | min_samples (int): How many samples per group need to have non-zero values for glycan to be kept; default: zero
  | grouped_BH (bool): whether to perform two-stage adaptive Benjamini-Hochberg as a grouped multiple testing correction; will SIGNIFICANTLY increase runtime; default:False
  | custom_motifs (list): list of glycan motifs, used if feature_set includes 'custom'; default:empty
  | gamma (float): uncertainty parameter to estimate scale uncertainty for CLR transformation; default: 0.1\n
  | Returns:
  | :-
  | Returns a dataframe with:
  | (i) Differentially expressed glycans/motifs/sets
  | (ii) Their mean abundance across all samples in group1 + group2
  | (iii) Log2-transformed fold change of group2 vs group1 (i.e., negative = lower in group2)
  | (iv) Uncorrected p-values (Welch's t-test) for difference in mean
  | (v) Corrected p-values (Welch's t-test with Benjamini-Hochberg correction) for difference in mean
  | (vi) Significance: True/False of whether the corrected p-value lies below the sample size-appropriate significance threshold
  | (vii) Corrected p-values (Levene's test for equality of variances with Benjamini-Hochberg correction) for difference in variance
  | (viii) Effect size as Cohen's d (sets=False) or Mahalanobis distance (sets=True)
  | (xi) Corrected p-values of equivalence test to test whether means are significantly equivalent; only done for p-values > 0.05 from (iv)
  | (x) [only if effect_size_variance=True] Effect size variance
  """
  if isinstance(df, str):
      df = pd.read_csv(df) if df.endswith(".csv") else pd.read_excel(df)
  if not isinstance(group1[0], str):
      columns_list = df.columns.tolist()
      group1 = [columns_list[k] for k in group1]
      group2 = [columns_list[k] for k in group2]
  df = df.loc[:, [df.columns.tolist()[0]]+group1+group2].fillna(0)
  # Drop rows with all zero, followed by outlier removal and imputation & normalization
  df = df.loc[~(df == 0).all(axis = 1)]
  df = df.apply(replace_outliers_winsorization, axis = 1)
  df = impute_and_normalize(df, [group1, group2], impute = impute, min_samples = min_samples)
  df_org = df.copy(deep = True)
  df.iloc[:, 1:] = clr_transformation(df.iloc[:, 1:], group1, group2, gamma = gamma)
  # Sample-size aware alpha via Bayesian-Adaptive Alpha Adjustment
  alpha = get_alphaN(df.shape[1] - 1)
  if motifs:
      # Motif extraction and quantification
      df = quantify_motifs(df.iloc[:, 1:], df.iloc[:, 0].values.tolist(), feature_set, custom_motifs = custom_motifs)
      df_org = quantify_motifs(df_org.iloc[:, 1:], df_org.iloc[:, 0].values.tolist(), feature_set, custom_motifs = custom_motifs)
      # Deduplication
      df = clean_up_heatmap(df.T)
      df_org = clean_up_heatmap(df_org.T)
      # Re-normalization
      df_org = df_org.apply(lambda col: col / col.sum() * 100, axis = 0)
  else:
      df = df.set_index(df.columns.tolist()[0])
      df = df.groupby(df.index).mean()
      df_org = df_org.set_index(df_org.columns.tolist()[0])
      df_org = df_org.groupby(df_org.index).mean()
  # Variance-based filtering of features
  df = variance_based_filtering(df)
  glycans = df.index.tolist()
  mean_abundance = df_org.mean(axis = 1)
  df_a, df_b = df[group1], df[group2]
  if sets:
      # Motif/sequence set enrichment
      clusters = create_correlation_network(df.T, set_thresh)
      glycans, mean_abundance_c, pvals, log2fc, levene_pvals, effect_sizes, variances, equivalence_pvals = [], [], [], [], [], [], [], []
      # Testing differential expression of each set/cluster
      for cluster in clusters:
          if len(cluster) > 1:
              glycans.append(cluster)
              cluster = list(cluster)
              gp1, gp2 = df_a.loc[cluster, :], df_b.loc[cluster, :]
              mean_abundance_c.append(mean_abundance.loc[cluster].mean())
              log2fc.append(np.log2(((gp2.values + 1e-8) / (gp1.values + 1e-8)).mean(axis = 1)).mean() if paired else np.log2((gp2.mean(axis = 1) + 1e-8) / (gp1.mean(axis = 1) + 1e-8)).mean())
          gp1, gp2 = df2.loc[cluster, group1], df2.loc[cluster, group2]
          # Hotelling's T^2 test for multivariate comparisons
          pvals.append(hotellings_t2(gp1.T.values, gp2.T.values, paired = paired)[1])
          levene_pvals.append(np.mean([levene(gp1.loc[variable, :], gp2.loc[variable, :])[1] for variable in cluster]))
          # Calculate Mahalanobis distance as measure of effect size for multivariate comparisons
          effect_sizes.append(mahalanobis_distance(gp1, gp2, paired = paired))
          if effect_size_variance:
              variances.append(mahalanobis_variance(gp1, gp2, paired = paired))
      mean_abundance = mean_abundance_c
  else:
      org_a, org_b = df_org[group1], df_org[group2]
      log2fc = np.log2((org_b.values + 1e-8) / (org_a.values + 1e-8)).mean(axis = 1) if paired else np.log2(org_b.mean(axis = 1) / org_a.mean(axis = 1))
      if paired:
          assert len(group1) == len(group2), "For paired samples, the size of group1 and group2 should be the same"
      pvals = [ttest_rel(row_b, row_a)[1] if paired else ttest_ind(row_b, row_a, equal_var = False)[1] for row_a, row_b in zip(df_a.values, df_b.values)]
      equivalence_pvals = np.array([get_equivalence_test(row_a, row_b, paired = paired) if pvals[i] > 0.05 else np.nan for i, (row_a, row_b) in enumerate(zip(df_a.values, df_b.values))])
      valid_equivalence_pvals = equivalence_pvals[~np.isnan(equivalence_pvals)]
      corrected_equivalence_pvals = multipletests(valid_equivalence_pvals, method = 'fdr_tsbh')[1] if len(valid_equivalence_pvals) else []
      equivalence_pvals[~np.isnan(equivalence_pvals)] = corrected_equivalence_pvals
      equivalence_pvals[np.isnan(equivalence_pvals)] = 1.0
      levene_pvals = [levene(row_b, row_a)[1] for row_a, row_b in zip(df_a.values, df_b.values)]
      effects = [cohen_d(row_b, row_a, paired = paired) for row_a, row_b in zip(df_a.values, df_b.values)]
      effect_sizes, variances = list(zip(*effects)) if effects else [[0]*len(glycans), [0]*len(glycans)]
  # Multiple testing correction
  if pvals:
      if not motifs and grouped_BH:
          grouped_glycans, grouped_pvals = select_grouping(df_b, df_a, glycans, pvals, paired = paired, grouped_BH = grouped_BH)
          corrpvals, significance_dict = TST_grouped_benjamini_hochberg(grouped_glycans, grouped_pvals, alpha)
          corrpvals = [corrpvals[g] for g in glycans]
          significance = [significance_dict[g] for g in glycans]
      else:
          corrpvals = multipletests(pvals, method = 'fdr_tsbh')[1]
          significance = [p < alpha for p in corrpvals]
      levene_pvals = multipletests(levene_pvals, method = 'fdr_tsbh')[1]
  else:
      corrpvals, significance = [1]*len(glycans), [False]*len(glycans)
  out = pd.DataFrame(list(zip(glycans, mean_abundance, log2fc, pvals, corrpvals, significance, levene_pvals, effect_sizes, equivalence_pvals)),
                     columns = ['Glycan', 'Mean abundance', 'Log2FC', 'p-val', 'corr p-val', 'significant', 'corr Levene p-val', 'Effect size', 'Equivalence p-val'])
  if effect_size_variance:
      out['Effect size variance'] = variances
  return out.dropna().sort_values(by = 'p-val').sort_values(by = 'corr p-val')


def get_pval_distribution(df_res, filepath = ''):
  """ p-value distribution plot of glycan differential expression result\n
  | Arguments:
  | :-
  | df_res (dataframe): output from get_differential_expression [alternative: filepath to .csv]
  | filepath (string): absolute path including full filename allows for saving the plot\n
  | Returns:
  | :-
  | prints p-value distribution plot
  """
  if isinstance(df_res, str):
      df_res = pd.read_csv(df_res) if df_res.endswith(".csv") else pd.read_excel(df_res)
  # make plot
  ax = sns.histplot(x = 'p-val', data = df_res, stat = 'frequency')
  ax.set(xlabel = 'p-values', 
        ylabel =  'Frequency', 
        title = '')
  # save to file
  if filepath:
    plt.savefig(filepath, format = filepath.split('.')[-1], dpi = 300, bbox_inches = 'tight')
  plt.show()  


def get_ma(df_res, log2fc_thresh = 1, sig_thresh = 0.05, filepath = ''):
  """ MA plot of glycan differential expression result\n
  | Arguments:
  | :-
  | df_res (dataframe): output from get_differential_expression [alternative: filepath to .csv or .xlsx]
  | log2fc_thresh (int): absolute Log2FC threshold for highlighting datapoints
  | sig_thresh (int): significance threshold for highlighting datapoints
  | filepath (string): absolute path including full filename allows for saving the plot\n
  | Returns:
  | :-
  | prints MA plot
  """
  if isinstance(df_res, str):
      df_res = pd.read_csv(df_res) if df_res.endswith(".csv") else pd.read_excel(df_res)
  # Create masks for significant and non-significant points
  sig_mask = (abs(df_res['Log2FC']) > log2fc_thresh) & (df_res['corr p-val'] < sig_thresh)
  # Plot non-significant points first
  ax = sns.scatterplot(x = 'Mean abundance', y = 'Log2FC',
                       data = df_res[~sig_mask], color = 'grey', alpha = 0.5)
  # Overlay significant points
  sns.scatterplot(x = 'Mean abundance', y = 'Log2FC', 
                    data = df_res[sig_mask], color = '#CC4446', alpha = 0.95, ax = ax)
  ax.set(xlabel = 'Mean Abundance', ylabel = 'Log2FC', title = '')
  # save to file
  if filepath:
      plt.savefig(filepath, format = filepath.split('.')[-1], dpi = 300, bbox_inches = 'tight')
  plt.show()  


def get_volcano(df_res, y_thresh = 0.05, x_thresh = 1.0,
                label_changed = True, x_metric = 'Log2FC', annotate_volcano = False,
                filepath = ''):
  """Plots glycan differential expression results in a volcano plot\n
  | Arguments:
  | :-
  | df_res (dataframe): output from get_differential_expression [alternative: filepath to .csv or .xlsx]
  | y_thresh (float): corr p threshhold for labeling datapoints; default:0.05
  | x_thresh (float): absolute x metric threshold for labeling datapoints; default:1.0
  | label_changed (bool): if True, add text labels to significantly up- and downregulated datapoints; default:True
  | x_metric (string): x-axis metric; default:'Log2FC'; options are 'Log2FC', 'Effect size'
  | annotate_volcano (bool): whether to annotate the dots in the plot with SNFG images; default: False
  | filepath (string): absolute path including full filename allows for saving the plot\n
  | Returns:
  | :-
  | Prints volcano plot
  """
  if isinstance(df_res, str):
      df_res = pd.read_csv(df_res) if df_res.endswith(".csv") else pd.read_excel(df_res)
  df_res['log_p'] = -np.log10(df_res['corr p-val'].values)
  x = df_res[x_metric].values
  y = df_res['log_p'].values
  labels = df_res['Glycan'].values
  # Make plot
  ax = sns.scatterplot(x = x_metric, y = 'log_p', data = df_res, color = '#3E3E3E', alpha = 0.8)
  ax.set(xlabel = x_metric, ylabel = '-log10(corr p-val)', title = '')
  plt.axhline(y = -np.log10(y_thresh), c = 'k', ls = ':', lw = 0.5, alpha = 0.3)
  plt.axvline(x = x_thresh, c = 'k', ls = ':', lw = 0.5, alpha = 0.3)
  plt.axvline(x = -x_thresh, c = 'k', ls = ':', lw = 0.5, alpha = 0.3)
  sns.despine(bottom = True, left = True)
  # Text labels
  if label_changed:
      for i in np.where((y > -np.log10(y_thresh)) & (np.abs(x) > x_thresh))[0]:
          plt.text(x[i], y[i], labels[i])
  # Save to file
  if filepath:
      plt.savefig(filepath, format = filepath.split('.')[-1], dpi = 300,
                  bbox_inches = 'tight')
      if annotate_volcano:
          from glycowork.motif.draw import annotate_figure
          annotate_figure(filepath, filepath = filepath.split('.')[0]+'.pdf', scale_by_DE_res = df_res,
                          y_thresh = y_thresh, x_thresh = x_thresh, x_metric = x_metric)
  plt.show()


def get_glycanova(df, groups, impute = True, motifs = False, feature_set = ['exhaustive', 'known'],
                  min_samples = 0, posthoc = True, custom_motifs = [], gamma = 0.1):
    """Calculate an ANOVA for each glycan (or motif) in the DataFrame\n
    | Arguments:
    | :-
    | df (dataframe): dataframe containing glycan sequences in first column and relative abundances in subsequent columns [alternative: filepath to .csv or .xlsx]
    | groups (list): a list of group identifiers for each sample (e.g., [1,1,1,2,2,2,3,3,3])
    | impute (bool): replaces zeroes with with a Random Forest based model; default:True
    | motifs (bool): whether to analyze full sequences (False) or motifs (True); default:False
    | feature_set (list): which feature set to use for annotations, add more to list to expand; default is 'known'; options are: 'known' (hand-crafted glycan features), \
    |   'graph' (structural graph features of glycans), 'exhaustive' (all mono- and disaccharide features), 'terminal' (non-reducing end motifs), \
    |   'terminal2' (non-reducing end motifs of size 2), 'terminal3' (non-reducing end motifs of size 3), 'custom' (specify your own motifs in custom_motifs), \
    |   and 'chemical' (molecular properties of glycan)
    | min_samples (int): How many samples per group need to have non-zero values for glycan to be kept; default: zero
    | posthoc (bool): whether to do Tukey's HSD test post-hoc to find out which differences were significant; default:True
    | custom_motifs (list): list of glycan motifs, used if feature_set includes 'custom'; default:empty
    | gamma (float): uncertainty parameter to estimate scale uncertainty for CLR transformation; default: 0.1\n
    | Returns:
    | :-
    | (i) a pandas DataFrame with an F statistic, corrected p-value, and indication of its significance for each glycan.
    | (ii) a dictionary of type glycan : pandas DataFrame, with post-hoc results for each glycan with a significant ANOVA.
    """
    if isinstance(df, str):
        df = pd.read_csv(df) if df.endswith(".csv") else pd.read_excel(df)
    results, posthoc_results = [], {}
    df = df.fillna(0)
    df = df.apply(replace_outliers_winsorization, axis = 1)
    groups_unq = sorted(set(groups))
    df = impute_and_normalize(df, [[df.columns[i+1] for i, x in enumerate(groups) if x == g] for g in groups_unq], impute = impute,
                              min_samples = min_samples)
    df.iloc[:, 1:] = clr_transformation(df.iloc[:, 1:], [], df.columns[1:].tolist(), gamma = gamma)
    # Sample-size aware alpha via Bayesian-Adaptive Alpha Adjustment
    alpha = get_alphaN(df.shape[1] - 1)
    if motifs:
        df = quantify_motifs(df.iloc[:, 1:], df.iloc[:, 0].values.tolist(), feature_set, custom_motifs = custom_motifs)
        # Deduplication
        df = clean_up_heatmap(df.T)
    else:
        df = df.set_index(df.columns.tolist()[0])
        df = df.groupby(df.index).mean()
    # Variance-based filtering of features
    df = variance_based_filtering(df)
    for glycan in df.index:
        # Create a DataFrame with the glycan abundance and group identifier for each sample
        data = pd.DataFrame({"Abundance": df.loc[glycan], "Group": groups})
        # Run an ANOVA
        model = ols("Abundance ~ C(Group)", data = data).fit()
        anova_table = sm.stats.anova_lm(model, typ = 2)
        f_value = anova_table["F"]["C(Group)"]
        p_value = anova_table["PR(>F)"]["C(Group)"]
        results.append((glycan, f_value, p_value))
        if p_value < alpha and posthoc:
            posthoc = pairwise_tukeyhsd(endog = data['Abundance'], groups = data['Group'], alpha = alpha)
            posthoc_results[glycan] = pd.DataFrame(data = posthoc._results_table.data[1:], columns = posthoc._results_table.data[0])
    results_df = pd.DataFrame(results, columns = ["Glycan", "F statistic", "corr p-val"])
    results_df['corr p-val'] = multipletests(results_df['corr p-val'].values.tolist(), method = 'fdr_tsbh')[1]
    results_df['significant'] = [p < alpha for p in results_df['corr p-val']]
    return results_df.sort_values(by = 'corr p-val'), posthoc_results


def get_meta_analysis(effect_sizes, variances, model = 'fixed', filepath = '',
                      study_names = []):
    """Fixed-effects model or random-effects model for meta-analysis of glycan effect sizes\n
    | Arguments:
    | :-
    | effect_sizes (array-like): Effect sizes (e.g., Cohen's d) from each study
    | variances (array-like): Corresponding effect size variances from each study
    | model (string): Whether to use 'fixed' or 'random' effects model
    | filepath (string): absolute path including full filename allows for saving the Forest plot
    | study_names (list): list of strings indicating the name of each study\n
    | Returns:
    | :-
    | (1) The combined effect size 
    | (2) The p-value for the combined effect size
    """
    if model not in ['fixed', 'random']:
        raise ValueError("Model must be 'fixed' or 'random'")
    weights = 1 / np.array(variances)
    total_weight = np.sum(weights)
    combined_effect_size = np.dot(weights, effect_sizes) / total_weight
    if model == 'random':
        # Estimate between-study variance (tau squared) using DerSimonian-Laird method
        q = np.dot(weights, (effect_sizes - combined_effect_size) ** 2)
        df = len(effect_sizes) - 1
        c = total_weight - np.sum(weights**2) / total_weight
        tau_squared = max((q - df) / (c + 1e-8), 0)
        # Update weights for tau_squared
        weights /= (variances + tau_squared)
        total_weight = np.sum(weights)
        # Recalculate combined effect size
        combined_effect_size = np.dot(weights, effect_sizes) / (total_weight + 1e-8)

    # Calculate standard error and z-score
    se = np.sqrt(1 / (total_weight + 1e-8))
    z = combined_effect_size / (se + 1e-8)
    # Two-tailed p-value
    p_value = 2 * (1 - norm.cdf(abs(z)))

    # Check whether Forest plot should be constructed and saved
    if filepath:
        df_temp = pd.DataFrame({'Study': study_names, 'EffectSize': effect_sizes, 'EffectSizeVariance': variances})
        # sort studies by effect size
        df_temp = df_temp.sort_values(by = 'EffectSize', key = abs, ascending = False)
        # calculate standard error
        standard_error = np.sqrt(df_temp['EffectSizeVariance'])
        # calculate the confidence interval
        df_temp['lower'] = df_temp['EffectSize'] - 1.96 * standard_error
        df_temp['upper'] = df_temp['EffectSize'] + 1.96 * standard_error
        # Create a new figure and a axes to plot on
        fig, ax = plt.subplots(figsize = (8, len(df_temp)*0.6))  # adjust the size as needed
        y_pos = np.arange(len(df_temp))
        # Draw a horizontal line for each study, with x-values between the lower and upper confidence bounds
        ax.hlines(y_pos, df_temp['lower'], df_temp['upper'], color = 'skyblue')
        # Draw a marker at the effect size
        ax.plot(df_temp['EffectSize'], y_pos, 'o', color = 'skyblue')
        # Draw a vertical line at x=0 (or change to the desired reference line)
        ax.vlines(0, -1, len(df_temp), colors = 'gray', linestyles = 'dashed')
        # Label the y-axis with the study names
        ax.set_yticks(y_pos)
        ax.set_yticklabels(df_temp['Study'])
        # Invert y-axis so that studies are displayed top-down
        ax.invert_yaxis()
        # Label the x-axis and give the plot a title
        ax.set_xlabel('Effect size')
        # Remove plot borders
        ax.spines['right'].set_visible(False)
        ax.spines['top'].set_visible(False)
        plt.tight_layout()
        plt.savefig(filepath, format = filepath.split('.')[-1], dpi = 300,
                    bbox_inches = 'tight')

    return combined_effect_size, p_value


def get_glycan_change_over_time(data, degree = 1):
    """Tests if the abundance of a glycan changes significantly over time using an OLS model\n
    | Arguments:
    | :-
    | data (numpy array): a 2D numpy array with two columns (time and glycan abundance) and one row per observation
    | degree (int): degree of the polynomial for regression, default:1 for linear regression\n
    | Returns:
    | :-
    | (i) slope -- the slope of the regression line (i.e., the rate of change of glycan expression over time)
    | (ii) p_value -- the p-value of the t-test for the slope
    """
    # Extract arrays for time and glycan abundance from the 2D input array
    time, glycan_abundance = data[:, 0], data[:, 1]
    if degree == 1:
        # Add a constant (for the intercept term)
        time_with_intercept = sm.add_constant(time)
        # Fit the OLS model
        results = sm.OLS(glycan_abundance, time_with_intercept).fit()
        # Get the slope & the p-value for the slope from the model summary
        coefficients, p_value = results.params[1], results.pvalues[1]
    else:
        # Polynomial Regression
        coefficients = np.polyfit(time, glycan_abundance, degree)
        # Calculate the residuals
        residuals = glycan_abundance - np.polyval(coefficients, time)
        # Perform F-test to get p_value
        _, p_value = f_oneway(glycan_abundance, residuals)
    return coefficients, p_value


def get_time_series(df, impute = True, motifs = False, feature_set = ['known', 'exhaustive'], degree = 1,
                    min_samples = 0, custom_motifs = [], gamma = 0.1):
    """Analyzes time series data of glycans using an OLS model\n
    | Arguments:
    | :-
    | df (dataframe): dataframe containing sample IDs of style sampleID_UnitTimepoint_replicate (e.g., T1_h5_r1) in first column and glycan relative abundances in subsequent columns [alternative: filepath to .csv or .xlsx]
    | impute (bool): replaces zeroes with a Random Forest based model; default:True
    | motifs (bool): whether to analyze full sequences (False) or motifs (True); default:False
    | feature_set (list): which feature set to use for annotations, add more to list to expand; default is 'known'; options are: 'known' (hand-crafted glycan features), \
    |   'graph' (structural graph features of glycans), 'exhaustive' (all mono- and disaccharide features), 'terminal' (non-reducing end motifs), \
    |   'terminal2' (non-reducing end motifs of size 2), 'terminal3' (non-reducing end motifs of size 3), 'custom' (specify your own motifs in custom_motifs), \
    |   and 'chemical' (molecular properties of glycan)
    | degree (int): degree of the polynomial for regression, default:1 for linear regression
    | min_samples (int): How many samples per group need to have non-zero values for glycan to be kept; default: zero
    | custom_motifs (list): list of glycan motifs, used if feature_set includes 'custom'; default:empty
    | gamma (float): uncertainty parameter to estimate scale uncertainty for CLR transformation; default: 0.1\n
    | Returns:
    | :-
    | Returns a dataframe with:
    | (i) Glycans/motifs potentially exhibiting significant changes over time
    | (ii) The slope of their expression curve over time
    | (iii) Uncorrected p-values (t-test) for testing whether slope is significantly different from zero
    | (iv) Corrected p-values (t-test with Benjamini-Hochberg correction) for testing whether slope is significantly different from zero
    | (v) Significance: True/False whether the corrected p-value lies below the sample size-appropriate significance threshold
    """
    if isinstance(df, str):
        df = pd.read_csv(df) if df.endswith(".csv") else pd.read_excel(df)
    df = df.fillna(0)
    df = df.set_index(df.columns[0]).T
    df = df.apply(replace_outliers_winsorization, axis = 0).reset_index(names = 'glycan')
    df = impute_and_normalize(df, [df.columns[1:].tolist()], impute = impute, min_samples = min_samples)
    df.iloc[:, 1:] = clr_transformation(df.iloc[:, 1:], [], df.columns[1:].tolist(), gamma = gamma)
    # Sample-size aware alpha via Bayesian-Adaptive Alpha Adjustment
    alpha = get_alphaN(df.shape[1] - 1)
    glycans = [k.split('.')[0] for k in df.iloc[:, 0]]
    if motifs:
        df = quantify_motifs(df.iloc[:, 1:], glycans, feature_set, custom_motifs = custom_motifs)
        # Deduplication
        df = clean_up_heatmap(df.T)
    else:
        df.index = glycans
        df = df.drop([df.columns[0]], axis = 1)
        df = df.groupby(df.index).mean()
    df = df.T.reset_index()
    df[df.columns[0]] = df.iloc[:, 0].apply(lambda x: float(x.split('_')[1][1:]))
    df = df.sort_values(by = df.columns[0])
    time = df.iloc[:, 0].to_numpy()  # Time points
    res = [(c, *get_glycan_change_over_time(np.column_stack((time, df[c].to_numpy())), degree = degree)) for c in df.columns[1:]]
    res = pd.DataFrame(res, columns = ['Glycan', 'Change', 'p-val'])
    res['corr p-val'] = multipletests(res['p-val'], method = 'fdr_tsbh')[1]
    res['significant'] = [p < alpha for p in res['corr p-val']]
    return res.sort_values(by = 'corr p-val')


def get_jtk(df_in, timepoints, periods, interval, motifs = False, feature_set = ['known', 'exhaustive', 'terminal'],
            custom_motifs = [], gamma = 0.1):
    """Detecting rhythmically expressed glycans via the Jonckheere–Terpstra–Kendall (JTK) algorithm\n
    | Arguments:
    | :-
    | df_in (pd.DataFrame): A dataframe containing data for analysis. [alternative: filepath to .csv or .xlsx]
    |   (column 0 = molecule IDs, then arranged in groups and by ascending timepoints)
    | timepoints (int): number of timepoints in the experiment (each timepoint must have the same number of replicates).
    | periods (list): number of timepoints (as int) per cycle.
    | interval (int): units of time (Arbitrary units) between experimental timepoints.
    | motifs (bool): a flag for running structural of motif-based analysis (True = run motif analysis); default:False.
    | feature_set (list): which feature set to use for annotations, add more to list to expand; default is 'known'; options are: 'known' (hand-crafted glycan features), \
    |   'graph' (structural graph features of glycans), 'exhaustive' (all mono- and disaccharide features), 'terminal' (non-reducing end motifs), \
    |   'terminal2' (non-reducing end motifs of size 2), 'terminal3' (non-reducing end motifs of size 3), 'custom' (specify your own motifs in custom_motifs), \
    |   and 'chemical' (molecular properties of glycan)
    | custom_motifs (list): list of glycan motifs, used if feature_set includes 'custom'; default:empty
    | gamma (float): uncertainty parameter to estimate scale uncertainty for CLR transformation; default: 0.1\n
    | Returns:
    | :-
    | Returns a pandas dataframe containing the adjusted p-values, and most important waveform parameters for each
    | molecule in the analysis.
    """
    if isinstance(df_in, str):
        df = pd.read_csv(df_in) if df_in.endswith(".csv") else pd.read_excel(df_in)
    else:
        df = df_in.copy(deep = True)
    replicates = (df.shape[1] - 1) // timepoints
    alpha = get_alphaN(replicates)
    param_dic = {"GRP_SIZE": [], "NUM_GRPS": [], "MAX": [], "DIMS": [], "EXACT": bool(True),
                 "VAR": [], "EXV": [], "SDV": [], "CGOOSV": []}
    param_dic = jtkdist(timepoints, param_dic, replicates)
    param_dic = jtkinit(periods, param_dic, interval, replicates)
    df = df.apply(replace_outliers_winsorization, axis = 1)
    mf = MissForest()
    df = df.replace(0, np.nan)
    annot = df.pop(df.columns.tolist()[0])
    df = mf.fit_transform(df)
    df = clr_transformation(df, [], df.columns.tolist(), gamma = gamma)
    df.insert(0, 'Molecule_Name', annot)
    if motifs:
        df = quantify_motifs(df.iloc[:, 1:], df.iloc[:, 0].values.tolist(), feature_set, custom_motifs = custom_motifs).T
        df = clean_up_heatmap(df).reset_index()
    res = df.iloc[:, 1:].apply(jtkx, param_dic = param_dic, axis = 1)
    JTK_BHQ = pd.DataFrame(multipletests(res[0], method = 'fdr_tsbh')[1])
    Results = pd.concat([df.iloc[:, 0], JTK_BHQ, res], axis = 1)
    Results.columns = ['Molecule_Name', 'BH_Q_Value', 'Adjusted_P_value', 'Period_Length', 'Lag_Phase', 'Amplitude']
    Results['significant'] = [p < alpha for p in Results['Adjusted_P_value']]
    return Results.sort_values("Adjusted_P_value")


def get_alpha_diversity(df, group1, group2, motifs = False, feature_set = ['exhaustive', 'known'],
                     paired = False, custom_motifs = []):
  """Calculates diversity indices from glycomics data, similar to alpha diversity etc in microbiome data\n
  | Arguments:
  | :-
  | df (dataframe): dataframe containing glycan sequences in first column and relative abundances in subsequent columns [alternative: filepath to .csv or .xlsx]
  | group1 (list): list of column indices or names for the first group of samples, usually the control
  | group2 (list): list of column indices or names for the second group of samples
  | motifs (bool): whether to analyze full sequences (False) or motifs (True); default:False
  | feature_set (list): which feature set to use for annotations, add more to list to expand; default is 'known'; options are: 'known' (hand-crafted glycan features), \
  |   'graph' (structural graph features of glycans), 'exhaustive' (all mono- and disaccharide features), 'terminal' (non-reducing end motifs), \
  |   'terminal2' (non-reducing end motifs of size 2), 'terminal3' (non-reducing end motifs of size 3), 'custom' (specify your own motifs in custom_motifs), \
  |   and 'chemical' (molecular properties of glycan)
  | paired (bool): whether samples are paired or not (e.g., tumor & tumor-adjacent tissue from same patient); default:False
  | custom_motifs (list): list of glycan motifs, used if feature_set includes 'custom'; default:empty\n
  | Returns:
  | :-
  | Returns a dataframe with:
  | (i) Diversity indices/metrics
  | (ii) Mean value of diversity metrics in group 1
  | (iii) Mean value of diversity metrics in group 2
  | (iv) Uncorrected p-values (Welch's t-test) for difference in mean
  | (v) Corrected p-values (Welch's t-test with Benjamini-Hochberg correction) for difference in mean
  | (vi) Significance: True/False of whether the corrected p-value lies below the sample size-appropriate significance threshold
  | (vii) Effect size as Cohen's d
  """
  if isinstance(df, str):
      df = pd.read_csv(df) if df.endswith(".csv") else pd.read_excel(df)
  if not isinstance(group1[0], str):
      columns_list = df.columns.tolist()
      group1 = [columns_list[k] for k in group1]
      group2 = [columns_list[k] for k in group2]
  df = df.loc[:, [df.columns.tolist()[0]]+group1+group2].fillna(0)
  # Drop rows with all zero, followed by outlier removal
  df = df.loc[~(df == 0).all(axis = 1)]
  df = df.apply(replace_outliers_winsorization, axis = 1)
  # Sample-size aware alpha via Bayesian-Adaptive Alpha Adjustment
  alpha = get_alphaN(df.shape[1] - 1)
  if motifs:
    # Motif extraction and quantification
    df = quantify_motifs(df.iloc[:, 1:], df.iloc[:, 0].values.tolist(), feature_set, custom_motifs = custom_motifs)
    # Deduplication
    df = clean_up_heatmap(df.T)
    # Re-normalization
    df = df.apply(lambda col: col / col.sum() * 100, axis = 0).reset_index()
  unique_counts = df.iloc[:, 1:].apply(sequence_richness)
  shannon_diversity = df.iloc[:, 1:].apply(shannon_diversity_index)
  simpson_diversity = df.iloc[:, 1:].apply(simpson_diversity_index)
  df_out = pd.DataFrame({'richness': unique_counts,
                         'shannon_diversity': shannon_diversity, 'simpson_diversity': simpson_diversity}).T
  df_a, df_b = df_out[group1], df_out[group2]
  mean_a, mean_b = [np.mean(row_a) for row_a in df_a.values], [np.mean(row_b) for row_b in df_b.values]
  if paired:
    assert len(group1) == len(group2), "For paired samples, the size of group1 and group2 should be the same"
  pvals = [ttest_rel(row_a, row_b)[1] if paired else ttest_ind(row_a, row_b, equal_var = False)[1] for row_a, row_b in zip(df_a.values, df_b.values)]
  pvals = [p if p > 0 and p < 1 else 1.0 for p in pvals]
  corrpvals = multipletests(pvals, method = 'fdr_tsbh')[1]
  significance = [p < alpha for p in corrpvals]
<<<<<<< HEAD
  out = pd.DataFrame(list(zip(df_out.index.tolist(), pvals, corrpvals, significance)),
                     columns = ["Metric", "p-val", "corr p-val", "significant"])
  return out.sort_values(by = 'p-val').sort_values(by = 'corr p-val')


def get_beta_diversity(df, reps, motifs = False, feature_set = ['exhaustive', 'known'],
                     custom_motifs = [], permutations = 999):
    """Calculates diversity indices from glycomics data, similar to alpha diversity etc in microbiome data\n
    | Arguments:
    | :-
    | df (dataframe): dataframe containing glycan sequences in first column and relative abundances in subsequent columns [alternative: filepath to .csv or .xlsx]
    | reps (int): number of replicates per group
    | motifs (bool): whether to analyze full sequences (False) or motifs (True); default:False
    | feature_set (list): which feature set to use for annotations, add more to list to expand; default is 'known'; options are: 'known' (hand-crafted glycan features), \
    |   'graph' (structural graph features of glycans), 'exhaustive' (all mono- and disaccharide features), 'terminal' (non-reducing end motifs), \
    |   'terminal2' (non-reducing end motifs of size 2), 'terminal3' (non-reducing end motifs of size 3), 'custom' (specify your own motifs in custom_motifs), \
    |   and 'chemical' (molecular properties of glycan)
    | custom_motifs (list): list of glycan motifs, used if feature_set includes 'custom'; default:empty\n
    | permutations (int): number of permutations to perform in ANOSIM statistical test
    | Returns:
    | :-
    | (i) The Bray-Curtis distance matrix of the inputted samples
    | (ii) (If reps >1) ANOSIM test statistics, indicating differences between groups.
    """
    if isinstance(df, str):
        df = pd.read_csv(df) if df.endswith(".csv") else pd.read_excel(df)
    annot = df.pop(df.columns.tolist()[0])
    df = df.fillna(0)
    # Drop rows with all zero, followed by outlier removal and imputation & normalization
    df = df.loc[~(df == 0).all(axis = 1)]
    df = df.apply(replace_outliers_with_IQR_bounds, axis = 1)
    # Sample-size aware alpha via Bayesian-Adaptive Alpha Adjustment
    alpha = get_alphaN(df.shape[1] - 1)
    if motifs:
      # Reinsert labels
      df.insert(0, 'Molecule_Name', annot)
      # Motif extraction and quantification
      df = quantify_motifs(df.iloc[:, 1:], df.iloc[:, 0].values.tolist(), feature_set, custom_motifs = custom_motifs)
      # Deduplication
      df = clean_up_heatmap(df.T)
      # Re-normalization
      df = df.apply(lambda col: col / col.sum() * 100, axis = 0).reset_index()
      df = df.iloc[:, 1:]
    # Calculating pair-wise indexes
    bc_diversity = {}
    for index_1 in range(0, len(df.columns)):
        for index_2 in range(0, len(df.columns)):
            bc_pair = bray_curtis_diversity_index(df.iloc[:, index_1], df.iloc[:, index_2])
            bc_diversity[index_1, index_2] = bc_pair
    df_out = pd.DataFrame.from_dict(bc_diversity, orient = 'index')
    out_len = int(np.sqrt(len(df_out)))
    df_out_values = df_out.values.reshape(out_len, out_len)
    df_out = pd.DataFrame(data=df_out_values, index=range(out_len), columns=range(out_len))
    if reps != 1:
        r = anosim(df_out, reps, permutations)
        p = [r[1]]
        significance = [p < alpha]
        test_stats = pd.DataFrame({'Anosim_R_value':[r[0]], 'p_value': p, 'significance': significance})
        return df_out, test_stats
    else:
        return df_out

data = pd.read_csv(r'C:\Users\Alex Bennett\Desktop\test2.csv')
data2 = copy.deepcopy(data)
bd = get_beta_diversity(data2, 4, motifs = True)
=======
  effect_sizes, variances = zip(*[cohen_d(row_b, row_a, paired = paired) for row_a, row_b in zip(df_a.values, df_b.values)])
  out = pd.DataFrame(list(zip(df_out.index.tolist(), mean_a, mean_b, pvals, corrpvals, significance, effect_sizes)),
                     columns = ["Metric", "Group1 mean", "Group2 mean", "p-val", "corr p-val", "significant", "Effect size"])
  return out.sort_values(by = 'p-val').sort_values(by = 'corr p-val')


def get_SparCC(df1, df2, motifs = False, feature_set = ["known", "exhaustive"], custom_motifs = [], gamma = 0.1):
  """Performs SparCC (Sparse Correlations for Compositional Data) on two (glycomics) datasets. Samples should be in the same order.\n
  | Arguments:
  | :-
  | df1 (dataframe): dataframe containing glycan sequences in first column and relative abundances in subsequent columns [alternative: filepath to .csv or .xlsx]
  | df2 (dataframe): dataframe containing glycan sequences in first column and relative abundances in subsequent columns [alternative: filepath to .csv or .xlsx]
  | motifs (bool): whether to analyze full sequences (False) or motifs (True); default:False
  | feature_set (list): which feature set to use for annotations, add more to list to expand; default is 'known'; options are: 'known' (hand-crafted glycan features), \
  |   'graph' (structural graph features of glycans), 'exhaustive' (all mono- and disaccharide features), 'terminal' (non-reducing end motifs), \
  |   'terminal2' (non-reducing end motifs of size 2), 'terminal3' (non-reducing end motifs of size 3), 'custom' (specify your own motifs in custom_motifs), \
  |   and 'chemical' (molecular properties of glycan)
  | custom_motifs (list): list of glycan motifs, used if feature_set includes 'custom'; default:empty
  | gamma (float): uncertainty parameter to estimate scale uncertainty for CLR transformation; default: 0.1\n
  | Returns:
  | :-
  | Returns (i) a dataframe of pairwise correlations (Spearman's rho)
  | and (ii) a dataframe with corrected p-values (two-stage Benjamini-Hochberg)
  """
  if isinstance(df1, str):
    df1 = pd.read_csv(df1) if df1.endswith(".csv") else pd.read_excel(df1)
    df2 = pd.read_csv(df2) if df2.endswith(".csv") else pd.read_excel(df2)
  df1.iloc[:, 0] = strip_suffixes(df1.iloc[:, 0])
  df2.iloc[:, 0] = strip_suffixes(df2.iloc[:, 0])
  # Drop rows with all zero, followed by outlier removal and imputation & normalization
  df1 = df1.loc[~(df1 == 0).all(axis = 1)]
  df1 = df1.apply(replace_outliers_winsorization, axis = 1)
  df1 = impute_and_normalize(df1, [df1.columns.tolist()[1:]])
  df2 = df2.loc[~(df2 == 0).all(axis = 1)]
  df2 = df2.apply(replace_outliers_winsorization, axis = 1)
  df2 = impute_and_normalize(df2, [df2.columns.tolist()[1:]])
  # Sample-size aware alpha via Bayesian-Adaptive Alpha Adjustment
  alpha = get_alphaN(df1.shape[1] - 1)
  if motifs:
    df1 = quantify_motifs(df1.iloc[:, 1:], df1.iloc[:, 0].values.tolist(), feature_set, custom_motifs = custom_motifs)
    df1 = clean_up_heatmap(df1.T)
    if '(' in df2.iloc[:, 0].values.tolist()[0]:
      df2 = quantify_motifs(df2.iloc[:, 1:], df2.iloc[:, 0].values.tolist(), feature_set, custom_motifs = custom_motifs)
      df2 = clean_up_heatmap(df2.T)
    else:
      df2 = df2.set_index(df2.columns.tolist()[0])
  else:
    df1 = df1.set_index(df1.columns.tolist()[0])
    df2 = df2.set_index(df2.columns.tolist()[0])
  df1 = clr_transformation(df1, [], df1.columns.tolist(), gamma = gamma).T
  df2 = clr_transformation(df2, [], df2.columns.tolist(), gamma = gamma).T
  correlation_matrix = np.zeros((df1.shape[1], df2.shape[1]))
  p_value_matrix = np.zeros((df1.shape[1], df2.shape[1]))
  # Compute Spearman correlation for each pair of columns between transformed df1 and df2
  for i in range(df1.shape[1]):
    for j in range(df2.shape[1]):
      corr, p_val = spearmanr(df1.iloc[:, i], df2.iloc[:, j])
      correlation_matrix[i, j] = corr
      p_value_matrix[i, j] = p_val
  p_value_matrix = multipletests(p_value_matrix.flatten(), method = 'fdr_tsbh')[1].reshape(p_value_matrix.shape)
  correlation_df = pd.DataFrame(correlation_matrix, index = df1.columns, columns = df2.columns)
  p_value_df = pd.DataFrame(p_value_matrix, index = df1.columns, columns = df2.columns)
  return correlation_df, p_value_df
>>>>>>> 96bcb962
<|MERGE_RESOLUTION|>--- conflicted
+++ resolved
@@ -1,9 +1,3 @@
-<<<<<<< HEAD
-import math
-import os
-import copy
-=======
->>>>>>> 96bcb962
 import pickle
 import pandas as pd
 import numpy as np
@@ -25,15 +19,9 @@
 from glycowork.glycan_data.stats import (cohen_d, mahalanobis_distance, mahalanobis_variance,
                                          variance_stabilization, impute_and_normalize, variance_based_filtering,
                                          jtkdist, jtkinit, MissForest, jtkx, get_alphaN, TST_grouped_benjamini_hochberg,
-<<<<<<< HEAD
-                                         test_inter_vs_intra_group, replace_outliers_with_IQR_bounds, hotellings_t2,
-                                         sequence_richness, shannon_diversity_index, simpson_diversity_index,
-                                         bray_curtis_diversity_index, anosim)
-=======
                                          test_inter_vs_intra_group, replace_outliers_winsorization, hotellings_t2,
                                          sequence_richness, shannon_diversity_index, simpson_diversity_index,
                                          get_equivalence_test, clr_transformation)
->>>>>>> 96bcb962
 from glycowork.motif.annotate import (annotate_dataset, quantify_motifs, link_find, create_correlation_network,
                                       group_glycans_core, group_glycans_sia_fuc, group_glycans_N_glycan_type)
 from glycowork.motif.graph import subgraph_isomorphism
@@ -1006,7 +994,7 @@
     return Results.sort_values("Adjusted_P_value")
 
 
-def get_alpha_diversity(df, group1, group2, motifs = False, feature_set = ['exhaustive', 'known'],
+def get_biodiversity(df, group1, group2, motifs = False, feature_set = ['exhaustive', 'known'],
                      paired = False, custom_motifs = []):
   """Calculates diversity indices from glycomics data, similar to alpha diversity etc in microbiome data\n
   | Arguments:
@@ -1064,73 +1052,6 @@
   pvals = [p if p > 0 and p < 1 else 1.0 for p in pvals]
   corrpvals = multipletests(pvals, method = 'fdr_tsbh')[1]
   significance = [p < alpha for p in corrpvals]
-<<<<<<< HEAD
-  out = pd.DataFrame(list(zip(df_out.index.tolist(), pvals, corrpvals, significance)),
-                     columns = ["Metric", "p-val", "corr p-val", "significant"])
-  return out.sort_values(by = 'p-val').sort_values(by = 'corr p-val')
-
-
-def get_beta_diversity(df, reps, motifs = False, feature_set = ['exhaustive', 'known'],
-                     custom_motifs = [], permutations = 999):
-    """Calculates diversity indices from glycomics data, similar to alpha diversity etc in microbiome data\n
-    | Arguments:
-    | :-
-    | df (dataframe): dataframe containing glycan sequences in first column and relative abundances in subsequent columns [alternative: filepath to .csv or .xlsx]
-    | reps (int): number of replicates per group
-    | motifs (bool): whether to analyze full sequences (False) or motifs (True); default:False
-    | feature_set (list): which feature set to use for annotations, add more to list to expand; default is 'known'; options are: 'known' (hand-crafted glycan features), \
-    |   'graph' (structural graph features of glycans), 'exhaustive' (all mono- and disaccharide features), 'terminal' (non-reducing end motifs), \
-    |   'terminal2' (non-reducing end motifs of size 2), 'terminal3' (non-reducing end motifs of size 3), 'custom' (specify your own motifs in custom_motifs), \
-    |   and 'chemical' (molecular properties of glycan)
-    | custom_motifs (list): list of glycan motifs, used if feature_set includes 'custom'; default:empty\n
-    | permutations (int): number of permutations to perform in ANOSIM statistical test
-    | Returns:
-    | :-
-    | (i) The Bray-Curtis distance matrix of the inputted samples
-    | (ii) (If reps >1) ANOSIM test statistics, indicating differences between groups.
-    """
-    if isinstance(df, str):
-        df = pd.read_csv(df) if df.endswith(".csv") else pd.read_excel(df)
-    annot = df.pop(df.columns.tolist()[0])
-    df = df.fillna(0)
-    # Drop rows with all zero, followed by outlier removal and imputation & normalization
-    df = df.loc[~(df == 0).all(axis = 1)]
-    df = df.apply(replace_outliers_with_IQR_bounds, axis = 1)
-    # Sample-size aware alpha via Bayesian-Adaptive Alpha Adjustment
-    alpha = get_alphaN(df.shape[1] - 1)
-    if motifs:
-      # Reinsert labels
-      df.insert(0, 'Molecule_Name', annot)
-      # Motif extraction and quantification
-      df = quantify_motifs(df.iloc[:, 1:], df.iloc[:, 0].values.tolist(), feature_set, custom_motifs = custom_motifs)
-      # Deduplication
-      df = clean_up_heatmap(df.T)
-      # Re-normalization
-      df = df.apply(lambda col: col / col.sum() * 100, axis = 0).reset_index()
-      df = df.iloc[:, 1:]
-    # Calculating pair-wise indexes
-    bc_diversity = {}
-    for index_1 in range(0, len(df.columns)):
-        for index_2 in range(0, len(df.columns)):
-            bc_pair = bray_curtis_diversity_index(df.iloc[:, index_1], df.iloc[:, index_2])
-            bc_diversity[index_1, index_2] = bc_pair
-    df_out = pd.DataFrame.from_dict(bc_diversity, orient = 'index')
-    out_len = int(np.sqrt(len(df_out)))
-    df_out_values = df_out.values.reshape(out_len, out_len)
-    df_out = pd.DataFrame(data=df_out_values, index=range(out_len), columns=range(out_len))
-    if reps != 1:
-        r = anosim(df_out, reps, permutations)
-        p = [r[1]]
-        significance = [p < alpha]
-        test_stats = pd.DataFrame({'Anosim_R_value':[r[0]], 'p_value': p, 'significance': significance})
-        return df_out, test_stats
-    else:
-        return df_out
-
-data = pd.read_csv(r'C:\Users\Alex Bennett\Desktop\test2.csv')
-data2 = copy.deepcopy(data)
-bd = get_beta_diversity(data2, 4, motifs = True)
-=======
   effect_sizes, variances = zip(*[cohen_d(row_b, row_a, paired = paired) for row_a, row_b in zip(df_a.values, df_b.values)])
   out = pd.DataFrame(list(zip(df_out.index.tolist(), mean_a, mean_b, pvals, corrpvals, significance, effect_sizes)),
                      columns = ["Metric", "Group1 mean", "Group2 mean", "p-val", "corr p-val", "significant", "Effect size"])
@@ -1193,5 +1114,4 @@
   p_value_matrix = multipletests(p_value_matrix.flatten(), method = 'fdr_tsbh')[1].reshape(p_value_matrix.shape)
   correlation_df = pd.DataFrame(correlation_matrix, index = df1.columns, columns = df2.columns)
   p_value_df = pd.DataFrame(p_value_matrix, index = df1.columns, columns = df2.columns)
-  return correlation_df, p_value_df
->>>>>>> 96bcb962
+  return correlation_df, p_value_df